<<<<<<< HEAD
/.docker    export-ignore
/build      export-ignore
/tools      export-ignore
=======
/build export-ignore
/tools export-ignore
/tools/* binary
>>>>>>> 7be53b7e

*.php diff=php
<|MERGE_RESOLUTION|>--- conflicted
+++ resolved
@@ -1,11 +1,6 @@
-<<<<<<< HEAD
 /.docker    export-ignore
 /build      export-ignore
 /tools      export-ignore
-=======
-/build export-ignore
-/tools export-ignore
-/tools/* binary
->>>>>>> 7be53b7e
+/tools/*    binary
 
 *.php diff=php
