--- conflicted
+++ resolved
@@ -3,7 +3,12 @@
 if (version_compare('5.6.0', PHP_VERSION, '>')) {
     fwrite(
         STDERR,
-        'This version of PHPUnit requires PHP 5.6; using the latest version of PHP is highly recommended.' . PHP_EOL
+        sprintf(
+            'This version of PHPUnit is supported on PHP 5.6 and PHP 7.0.' . PHP_EOL .
+            'You are using PHP %s (%s).' . PHP_EOL,
+            PHP_VERSION,
+            PHP_BINARY
+        )
     );
 
     die(1);
@@ -23,23 +28,6 @@
 ___FILELIST___
 
 if ($execute) {
-<<<<<<< HEAD
-=======
-    if (version_compare('5.3.3', PHP_VERSION, '>')) {
-        fwrite(
-            STDERR,
-            sprintf(
-                'This version of PHPUnit is supported on PHP 5.3, PHP 5.4, PHP 5.5, and PHP 5.6.' . PHP_EOL .
-                'You are using PHP %s%s.' . PHP_EOL,
-                PHP_VERSION,
-                defined('PHP_BINARY') ? ' (' . PHP_BINARY . ')' : ''
-            )
-        );
-
-        die(1);
-    }
-
->>>>>>> 2e6b07aa
     if (isset($_SERVER['argv'][1]) && $_SERVER['argv'][1] == '--manifest') {
         print file_get_contents(__PHPUNIT_PHAR_ROOT__ . '/manifest.txt');
         exit;
