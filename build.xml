--- conflicted
+++ resolved
@@ -1,386 +1,4 @@
 <?xml version="1.0" encoding="UTF-8"?>
-<<<<<<< HEAD
-<project name="PHPUnit" default="build">
- <property name="php" value="php"/>
-
- <target name="build"
-   depends="prepare,lint,phploc,pdepend,phpmd-ci,phpcs-ci,phpcpd,phpunit,phpdox"/>
-
- <target name="clean" description="Cleanup build artifacts">
-  <delete dir="${basedir}/bin"/>
-  <delete dir="${basedir}/vendor"/>
-  <delete file="${basedir}/composer.lock"/>
-  <delete dir="${basedir}/build/api"/>
-  <delete dir="${basedir}/build/code-browser"/>
-  <delete dir="${basedir}/build/coverage"/>
-  <delete dir="${basedir}/build/logs"/>
-  <delete dir="${basedir}/build/pdepend"/>
-  <delete dir="${basedir}/build/phar"/>
-  <delete dir="${basedir}/build/phpdox"/>
-
-  <delete>
-   <fileset dir="${basedir}/build">
-    <include name="**/*.phar" />
-    <include name="**/*.phar.asc" />
-   </fileset>
-  </delete>
- </target>
-
- <target name="prepare" description="Prepare for build">
-  <mkdir dir="${basedir}/build/api"/>
-  <mkdir dir="${basedir}/build/code-browser"/>
-  <mkdir dir="${basedir}/build/coverage"/>
-  <mkdir dir="${basedir}/build/logs"/>
-  <mkdir dir="${basedir}/build/pdepend"/>
-  <mkdir dir="${basedir}/build/phpdox"/>
- </target>
-
- <target name="download-composer" description="Downloads composer.phar (when it does not exist or is older than 30 days)">
-  <tstamp>
-   <format property="thirty.days.ago" pattern="MM/dd/yyyy hh:mm aa" offset="-30" unit="day"/>
-  </tstamp>
-  <delete>
-   <fileset dir="${basedir}">
-    <include name="composer.phar" />
-    <date datetime="${thirty.days.ago}" when="before"/>
-   </fileset>
-  </delete>
-
-  <get src="https://getcomposer.org/composer.phar" dest="${basedir}/composer.phar" skipexisting="true"/>
- </target>
-
- <target name="composer" depends="download-composer" description="Install dependencies with Composer">
-
-  <exec executable="php">
-   <arg value="composer.phar"/>
-   <arg value="install"/>
-  </exec>
- </target>
-
- <target name="lint">
-  <apply executable="${php}" failonerror="true">
-   <arg value="-l" />
-
-   <fileset dir="${basedir}/src">
-    <include name="**/*.php" />
-    <modified />
-   </fileset>
-
-   <fileset dir="${basedir}/tests">
-    <include name="**/*.php" />
-    <modified />
-   </fileset>
-  </apply>
- </target>
-
- <target name="phploc" description="Measure project size using PHPLOC">
-  <exec executable="phploc">
-   <arg value="--log-csv" />
-   <arg value="${basedir}/build/logs/phploc.csv" />
-   <arg value="--log-xml" />
-   <arg value="${basedir}/build/logs/phploc.xml" />
-   <arg path="${basedir}/src" />
-  </exec>
- </target>
-
- <target name="pdepend"
-         description="Calculate software metrics using PHP_Depend">
-  <exec executable="pdepend">
-   <arg value="--jdepend-xml=${basedir}/build/logs/jdepend.xml" />
-   <arg value="--jdepend-chart=${basedir}/build/pdepend/dependencies.svg" />
-   <arg value="--overview-pyramid=${basedir}/build/pdepend/overview-pyramid.svg" />
-   <arg path="${basedir}/src" />
-  </exec>
- </target>
-
- <target name="phpmd"
-         description="Perform project mess detection using PHPMD">
-  <exec executable="phpmd">
-   <arg path="${basedir}/src" />
-   <arg value="text" />
-   <arg value="${basedir}/build/phpmd.xml" />
-  </exec>
- </target>
-
- <target name="phpmd-ci"
-         description="Perform project mess detection using PHPMD">
-  <exec executable="phpmd">
-   <arg path="${basedir}/src" />
-   <arg value="xml" />
-   <arg value="${basedir}/build/phpmd.xml" />
-   <arg value="--reportfile" />
-   <arg value="${basedir}/build/logs/pmd.xml" />
-  </exec>
- </target>
-
- <target name="phpcs"
-         description="Find coding standard violations using PHP_CodeSniffer">
-  <exec executable="phpcs">
-   <arg value="--standard=PSR2" />
-   <arg value="--extensions=php" />
-   <arg path="${basedir}/src" />
-   <arg path="${basedir}/tests" />
-  </exec>
- </target>
-
- <target name="phpcs-ci"
-         description="Find coding standard violations using PHP_CodeSniffer">
-  <exec executable="phpcs" output="/dev/null">
-   <arg value="--report=checkstyle" />
-   <arg value="--report-file=${basedir}/build/logs/checkstyle.xml" />
-   <arg value="--standard=PSR2" />
-   <arg value="--extensions=php" />
-   <arg path="${basedir}/src" />
-   <arg path="${basedir}/tests" />
-  </exec>
- </target>
-
- <target name="phpcpd" description="Find duplicate code using PHPCPD">
-  <exec executable="phpcpd">
-   <arg value="--log-pmd" />
-   <arg value="${basedir}/build/logs/pmd-cpd.xml" />
-   <arg path="${basedir}/src" />
-  </exec>
- </target>
-
- <target name="phpunit" description="Run unit tests with PHPUnit">
-  <exec executable="${php}" failonerror="true">
-   <arg path="${basedir}/src" />
-  </exec>
- </target>
-
- <target name="phpdox"
-         description="Generate software project documentation using phpDox">
-  <exec executable="phpdox" />
- </target>
-
- <target name="signed-phar"
-         description="Create signed PHAR archive of PHPUnit and all its dependencies (release)"
-         depends="phar">
-  <exec executable="bash" outputproperty="version">
-   <arg value="-c" />
-   <arg value="${basedir}/phpunit --version | awk 'BEGIN { ORS = &quot;&quot;; } {print $2}'" />
-  </exec>
-
-  <exec executable="gpg" failonerror="true">
-   <arg value="--armor" />
-   <arg value="--detach-sign" />
-   <arg path="${basedir}/build/phpunit-${version}.phar" />
-  </exec>
- </target>
-
- <target name="phar"
-         description="Create PHAR archive of PHPUnit and all its dependencies (release)"
-         depends="phar-prepare">
-  <exec executable="bash" outputproperty="version">
-   <arg value="-c" />
-   <arg value="${basedir}/phpunit --version | awk 'BEGIN { ORS = &quot;&quot;; } {print $2}'" />
-  </exec>
-
-  <antcall target="phar-build">
-   <param name="version" value="${version}"/>
-  </antcall>
- </target>
-
- <target name="phar-alpha"
-         description="Create PHAR archive of PHPUnit and all its dependencies (alpha)"
-         depends="phar-prepare">
-  <antcall target="phar-build">
-   <param name="version" value="alpha"/>
-  </antcall>
- </target>
-
- <target name="phar-beta"
-         description="Create PHAR archive of PHPUnit and all its dependencies (beta)"
-         depends="phar-prepare">
-  <antcall target="phar-build">
-   <param name="version" value="beta"/>
-  </antcall>
- </target>
-
- <target name="phar-prepare" depends="clean,download-composer">
-  <mkdir dir="${basedir}/build/phar"/>
-  <copy file="${basedir}/composer.json" tofile="${basedir}/composer.json.bak"/>
-
-  <exec executable="php">
-   <arg value="composer.phar"/>
-   <arg value="require"/>
-   <arg value="phpunit/dbunit:~1.3"/>
-   <arg value="phpunit/php-invoker:~1.1"/>
-  </exec>
-
-  <move file="${basedir}/composer.json.bak" tofile="${basedir}/composer.json"/>
-
-  <exec executable="${basedir}/build/phar-manifest.php" output="${basedir}/build/phar/manifest.txt"/>
-  <copy todir="${basedir}/build/phar" file="${basedir}/build/ca.pem" />
-
-  <copy file="${basedir}/vendor/phpunit/php-code-coverage/LICENSE" tofile="${basedir}/build/phar/php-code-coverage/LICENSE"/>
-  <copy todir="${basedir}/build/phar/php-code-coverage">
-   <fileset dir="${basedir}/vendor/phpunit/php-code-coverage/src">
-    <include name="**/*" />
-   </fileset>
-  </copy>
-
-  <copy file="${basedir}/vendor/phpunit/php-file-iterator/LICENSE" tofile="${basedir}/build/phar/php-file-iterator/LICENSE"/>
-  <copy todir="${basedir}/build/phar/php-file-iterator">
-   <fileset dir="${basedir}/vendor/phpunit/php-file-iterator/src">
-    <include name="**/*.php" />
-    <exclude name="**/Autoload.*" />
-   </fileset>
-  </copy>
-
-  <copy file="${basedir}/vendor/phpunit/php-text-template/LICENSE" tofile="${basedir}/build/phar/php-text-template/LICENSE"/>
-  <copy todir="${basedir}/build/phar/php-text-template">
-   <fileset dir="${basedir}/vendor/phpunit/php-text-template/Text">
-    <include name="**/*.php" />
-    <exclude name="**/Autoload.*" />
-   </fileset>
-  </copy>
-
-  <copy file="${basedir}/vendor/phpunit/php-timer/LICENSE" tofile="${basedir}/build/phar/php-timer/LICENSE"/>
-  <copy todir="${basedir}/build/phar/php-timer">
-   <fileset dir="${basedir}/vendor/phpunit/php-timer/src">
-    <include name="**/*.php" />
-   </fileset>
-  </copy>
-
-  <copy file="${basedir}/vendor/phpunit/php-token-stream/LICENSE" tofile="${basedir}/build/phar/php-token-stream/LICENSE"/>
-  <copy todir="${basedir}/build/phar/php-token-stream">
-   <fileset dir="${basedir}/vendor/phpunit/php-token-stream/src">
-    <include name="**/*.php" />
-   </fileset>
-  </copy>
-
-  <copy file="${basedir}/vendor/phpunit/phpunit-mock-objects/LICENSE" tofile="${basedir}/build/phar/phpunit-mock-objects/LICENSE"/>
-  <copy todir="${basedir}/build/phar/phpunit-mock-objects">
-   <fileset dir="${basedir}/vendor/phpunit/phpunit-mock-objects/src">
-    <include name="**/*" />
-   </fileset>
-  </copy>
-
-  <copy file="${basedir}/vendor/sebastian/comparator/LICENSE" tofile="${basedir}/build/phar/sebastian-comparator/LICENSE"/>
-  <copy todir="${basedir}/build/phar/sebastian-comparator">
-   <fileset dir="${basedir}/vendor/sebastian/comparator/src">
-    <include name="**/*.php" />
-   </fileset>
-  </copy>
-
-  <copy file="${basedir}/vendor/sebastian/diff/LICENSE" tofile="${basedir}/build/phar/sebastian-diff/LICENSE"/>
-  <copy todir="${basedir}/build/phar/sebastian-diff">
-   <fileset dir="${basedir}/vendor/sebastian/diff/src">
-    <include name="**/*.php" />
-    <exclude name="**/autoload.php" />
-   </fileset>
-  </copy>
-
-  <copy file="${basedir}/vendor/sebastian/environment/LICENSE" tofile="${basedir}/build/phar/sebastian-environment/LICENSE"/>
-  <copy todir="${basedir}/build/phar/sebastian-environment">
-   <fileset dir="${basedir}/vendor/sebastian/environment/src">
-    <include name="**/*.php" />
-   </fileset>
-  </copy>
-
-  <copy file="${basedir}/vendor/sebastian/exporter/LICENSE" tofile="${basedir}/build/phar/sebastian-exporter/LICENSE"/>
-  <copy todir="${basedir}/build/phar/sebastian-exporter">
-   <fileset dir="${basedir}/vendor/sebastian/exporter/src">
-    <include name="**/*.php" />
-    <exclude name="**/autoload.php" />
-   </fileset>
-  </copy>
-
-  <copy file="${basedir}/vendor/sebastian/recursion-context/LICENSE" tofile="${basedir}/build/phar/sebastian-recursion-context/LICENSE"/>
-  <copy todir="${basedir}/build/phar/sebastian-recursion-context">
-   <fileset dir="${basedir}/vendor/sebastian/recursion-context/src">
-    <include name="**/*.php" />
-    <exclude name="**/autoload.php" />
-   </fileset>
-  </copy>
-
-  <copy file="${basedir}/vendor/sebastian/global-state/LICENSE" tofile="${basedir}/build/phar/sebastian-global-state/LICENSE"/>
-  <copy todir="${basedir}/build/phar/sebastian-global-state">
-   <fileset dir="${basedir}/vendor/sebastian/global-state/src">
-    <include name="**/*.php" />
-   </fileset>
-  </copy>
-
-  <copy file="${basedir}/vendor/sebastian/version/LICENSE" tofile="${basedir}/build/phar/sebastian-version/LICENSE"/>
-  <copy todir="${basedir}/build/phar/sebastian-version">
-   <fileset dir="${basedir}/vendor/sebastian/version/src">
-    <include name="**/*.php" />
-    <exclude name="**/autoload.php" />
-   </fileset>
-  </copy>
-
-  <copy file="${basedir}/vendor/doctrine/instantiator/LICENSE" tofile="${basedir}/build/phar/doctrine-instantiator/LICENSE"/>
-  <copy todir="${basedir}/build/phar/doctrine-instantiator">
-   <fileset dir="${basedir}/vendor/doctrine/instantiator/src">
-    <include name="**/*.php" />
-   </fileset>
-  </copy>
-
-  <copy file="${basedir}/vendor/symfony/yaml/LICENSE" tofile="${basedir}/build/phar/symfony/LICENSE"/>
-  <copy todir="${basedir}/build/phar/symfony">
-   <fileset dir="${basedir}/vendor/symfony">
-    <include name="**/*.php" />
-    <exclude name="**/Tests/**" />
-   </fileset>
-  </copy>
-
-  <copy todir="${basedir}/build/phar/dbunit">
-   <fileset dir="${basedir}/vendor/phpunit/dbunit/PHPUnit">
-    <include name="**/*.php" />
-    <exclude name="**/Autoload.*" />
-   </fileset>
-  </copy>
-
-  <copy todir="${basedir}/build/phar/php-invoker">
-   <fileset dir="${basedir}/vendor/phpunit/php-invoker/PHP">
-    <include name="**/*.php" />
-    <exclude name="**/Autoload.*" />
-   </fileset>
-  </copy>
-
-  <copy file="${basedir}/vendor/phpdocumentor/reflection-docblock/LICENSE" tofile="${basedir}/build/phar/phpdocumentor-reflection-docblock/LICENSE"/>
-  <copy todir="${basedir}/build/phar/phpdocumentor-reflection-docblock">
-   <fileset dir="${basedir}/vendor/phpdocumentor/reflection-docblock/src">
-    <include name="**/*.php" />
-   </fileset>
-  </copy>
-
-  <copy file="${basedir}/vendor/phpspec/prophecy/LICENSE" tofile="${basedir}/build/phar/phpspec-prophecy/LICENSE"/>
-  <copy todir="${basedir}/build/phar/phpspec-prophecy">
-   <fileset dir="${basedir}/vendor/phpspec/prophecy/src">
-    <include name="**/*.php" />
-   </fileset>
-  </copy>
- </target>
-
- <target name="phar-build">
-  <copy todir="${basedir}/build/phar/phpunit">
-   <fileset dir="${basedir}/src">
-    <include name="**/*.php" />
-    <include name="**/*.tpl*" />
-   </fileset>
-  </copy>
-
-  <exec executable="${basedir}/build/phar-version.php" outputproperty="_version">
-   <arg value="${version}" />
-  </exec>
-
-  <exec executable="phpab">
-   <arg value="--all" />
-   <arg value="--static" />
-   <arg value="--phar" />
-   <arg value="--output" />
-   <arg path="${basedir}/build/phpunit-${_version}.phar" />
-   <arg value="--template" />
-   <arg path="${basedir}/build/phar-autoload.php.in" />
-   <arg path="${basedir}/build/phar" />
-  </exec>
-
-  <chmod file="${basedir}/build/phpunit-${_version}.phar" perm="ugo+rx"/>
- </target>
-=======
 <project name="phpunit" default="setup">
     <target name="setup" depends="clean,composer"/>
 
@@ -468,7 +86,6 @@
             <arg value="composer.phar"/>
             <arg value="require"/>
             <arg value="phpunit/dbunit:~1.4"/>
-            <arg value="phpunit/phpunit-selenium:~1.4"/>
             <arg value="phpunit/php-invoker:~1.1"/>
         </exec>
 
@@ -598,13 +215,6 @@
 
         <copy todir="${basedir}/build/phar/php-invoker">
             <fileset dir="${basedir}/vendor/phpunit/php-invoker/PHP">
-                <include name="**/*.php" />
-                <exclude name="**/Autoload.*" />
-            </fileset>
-        </copy>
-
-        <copy todir="${basedir}/build/phar/phpunit-selenium">
-            <fileset dir="${basedir}/vendor/phpunit/phpunit-selenium/PHPUnit">
                 <include name="**/*.php" />
                 <exclude name="**/Autoload.*" />
             </fileset>
@@ -650,5 +260,4 @@
 
         <chmod file="${basedir}/build/phpunit-${_version}.phar" perm="ugo+rx"/>
     </target>
->>>>>>> 7799c9ad
 </project>
