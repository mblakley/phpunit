--- conflicted
+++ resolved
@@ -633,11 +633,7 @@
      */
     public function testAssertArrayContainsOnlyStdClass()
     {
-<<<<<<< HEAD
-        $this->assertContainsOnly('StdClass', [new StdClass]);
-=======
-        $this->assertContainsOnly('StdClass', array(new stdClass));
->>>>>>> a4529187
+        $this->assertContainsOnly('StdClass', [new stdClass]);
 
         try {
             $this->assertContainsOnly('StdClass', ['StdClass']);
@@ -656,11 +652,7 @@
         $this->assertNotContainsOnly('StdClass', ['StdClass']);
 
         try {
-<<<<<<< HEAD
-            $this->assertNotContainsOnly('StdClass', [new StdClass]);
-=======
-            $this->assertNotContainsOnly('StdClass', array(new stdClass));
->>>>>>> a4529187
+            $this->assertNotContainsOnly('StdClass', [new stdClass]);
         } catch (PHPUnit_Framework_AssertionFailedError $e) {
             return;
         }
@@ -760,51 +752,27 @@
             // SplObjectStorage
             [$storage1, $storage2],
             // DOMDocument
-<<<<<<< HEAD
             [
-                $this->createDOMDocument('<root></root>'),
-                $this->createDOMDocument('<bar/>'),
+                PHPUnit_Util_XML::load('<root></root>'),
+                PHPUnit_Util_XML::load('<bar/>'),
             ],
             [
-                $this->createDOMDocument('<foo attr1="bar"/>'),
-                $this->createDOMDocument('<foo attr1="foobar"/>'),
+                PHPUnit_Util_XML::load('<foo attr1="bar"/>'),
+                PHPUnit_Util_XML::load('<foo attr1="foobar"/>'),
             ],
             [
-                $this->createDOMDocument('<foo> bar </foo>'),
-                $this->createDOMDocument('<foo />'),
+                PHPUnit_Util_XML::load('<foo> bar </foo>'),
+                PHPUnit_Util_XML::load('<foo />'),
             ],
             [
-                $this->createDOMDocument('<foo xmlns="urn:myns:bar"/>'),
-                $this->createDOMDocument('<foo xmlns="urn:notmyns:bar"/>'),
+                PHPUnit_Util_XML::load('<foo xmlns="urn:myns:bar"/>'),
+                PHPUnit_Util_XML::load('<foo xmlns="urn:notmyns:bar"/>'),
             ],
             [
-                $this->createDOMDocument('<foo> bar </foo>'),
-                $this->createDOMDocument('<foo> bir </foo>'),
+                PHPUnit_Util_XML::load('<foo> bar </foo>'),
+                PHPUnit_Util_XML::load('<foo> bir </foo>'),
             ],
             [
-=======
-            array(
-                PHPUnit_Util_XML::load('<root></root>'),
-                PHPUnit_Util_XML::load('<bar/>'),
-            ),
-            array(
-                PHPUnit_Util_XML::load('<foo attr1="bar"/>'),
-                PHPUnit_Util_XML::load('<foo attr1="foobar"/>'),
-            ),
-            array(
-                PHPUnit_Util_XML::load('<foo> bar </foo>'),
-                PHPUnit_Util_XML::load('<foo />'),
-            ),
-            array(
-                PHPUnit_Util_XML::load('<foo xmlns="urn:myns:bar"/>'),
-                PHPUnit_Util_XML::load('<foo xmlns="urn:notmyns:bar"/>'),
-            ),
-            array(
-                PHPUnit_Util_XML::load('<foo> bar </foo>'),
-                PHPUnit_Util_XML::load('<foo> bir </foo>'),
-            ),
-            array(
->>>>>>> a4529187
                 new DateTime('2013-03-29 04:13:35', new DateTimeZone('America/New_York')),
                 new DateTime('2013-03-29 03:13:35', new DateTimeZone('America/New_York')),
             ],
@@ -904,43 +872,23 @@
             // SplObjectStorage
             [$storage1, $storage2],
             // DOMDocument
-<<<<<<< HEAD
             [
-                $this->createDOMDocument('<root></root>'),
-                $this->createDOMDocument('<root/>'),
+                PHPUnit_Util_XML::load('<root></root>'),
+                PHPUnit_Util_XML::load('<root/>'),
             ],
             [
-                $this->createDOMDocument('<root attr="bar"></root>'),
-                $this->createDOMDocument('<root attr="bar"/>'),
+                PHPUnit_Util_XML::load('<root attr="bar"></root>'),
+                PHPUnit_Util_XML::load('<root attr="bar"/>'),
             ],
             [
-                $this->createDOMDocument('<root><foo attr="bar"></foo></root>'),
-                $this->createDOMDocument('<root><foo attr="bar"/></root>'),
+                PHPUnit_Util_XML::load('<root><foo attr="bar"></foo></root>'),
+                PHPUnit_Util_XML::load('<root><foo attr="bar"/></root>'),
             ],
             [
-                $this->createDOMDocument("<root>\n  <child/>\n</root>"),
-                $this->createDOMDocument('<root><child/></root>'),
+                PHPUnit_Util_XML::load("<root>\n  <child/>\n</root>"),
+                PHPUnit_Util_XML::load('<root><child/></root>'),
             ],
             [
-=======
-            array(
-                PHPUnit_Util_XML::load('<root></root>'),
-                PHPUnit_Util_XML::load('<root/>'),
-            ),
-            array(
-                PHPUnit_Util_XML::load('<root attr="bar"></root>'),
-                PHPUnit_Util_XML::load('<root attr="bar"/>'),
-            ),
-            array(
-                PHPUnit_Util_XML::load('<root><foo attr="bar"></foo></root>'),
-                PHPUnit_Util_XML::load('<root><foo attr="bar"/></root>'),
-            ),
-            array(
-                PHPUnit_Util_XML::load("<root>\n  <child/>\n</root>"),
-                PHPUnit_Util_XML::load('<root><child/></root>'),
-            ),
-            array(
->>>>>>> a4529187
                 new DateTime('2013-03-29 04:13:35', new DateTimeZone('America/New_York')),
                 new DateTime('2013-03-29 04:13:35', new DateTimeZone('America/New_York')),
             ],
@@ -3535,13 +3483,8 @@
      */
     public function testAssertAttributeEmpty()
     {
-<<<<<<< HEAD
-        $o    = new StdClass;
+        $o    = new stdClass;
         $o->a = [];
-=======
-        $o    = new stdClass;
-        $o->a = array();
->>>>>>> a4529187
 
         $this->assertAttributeEmpty('a', $o);
 
@@ -3560,13 +3503,8 @@
      */
     public function testAssertAttributeNotEmpty()
     {
-<<<<<<< HEAD
-        $o    = new StdClass;
+        $o    = new stdClass;
         $o->a = ['b'];
-=======
-        $o    = new stdClass;
-        $o->a = array('b');
->>>>>>> a4529187
 
         $this->assertAttributeNotEmpty('a', $o);
 
