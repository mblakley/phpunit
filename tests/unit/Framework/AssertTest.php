--- conflicted
+++ resolved
@@ -630,8 +630,6 @@
         $this->expectException(AssertionFailedError::class);
 
         $this->assertFileNotExists(__FILE__);
-<<<<<<< HEAD
-=======
     }
 
     public function testAssertFileIsReadable(): void
@@ -1084,252 +1082,6 @@
             'bar',
             $this->getObjectAttribute(new \ClassWithNonPublicAttributes, 'privateParentAttribute')
         );
->>>>>>> 90cff07c
-    }
-
-    public function testAssertFileIsReadable(): void
-    {
-        $this->assertFileIsReadable(__FILE__);
-
-        $this->expectException(AssertionFailedError::class);
-
-        $this->assertFileIsReadable(__DIR__ . \DIRECTORY_SEPARATOR . 'NotExisting');
-    }
-
-    public function testAssertFileIsWritable(): void
-    {
-        $this->assertFileIsWritable(__FILE__);
-
-        $this->expectException(AssertionFailedError::class);
-
-        $this->assertFileIsWritable(__DIR__ . \DIRECTORY_SEPARATOR . 'NotExisting');
-    }
-
-    public function testAssertObjectHasAttribute(): void
-    {
-        $o = new \Author('Terry Pratchett');
-
-        $this->assertObjectHasAttribute('name', $o);
-
-        $this->expectException(AssertionFailedError::class);
-
-        $this->assertObjectHasAttribute('foo', $o);
-    }
-
-    public function testAssertObjectNotHasAttribute(): void
-    {
-        $o = new \Author('Terry Pratchett');
-
-        $this->assertObjectNotHasAttribute('foo', $o);
-
-        $this->expectException(AssertionFailedError::class);
-
-        $this->assertObjectNotHasAttribute('name', $o);
-    }
-
-    public function testAssertFinite(): void
-    {
-        $this->assertFinite(1);
-
-        $this->expectException(AssertionFailedError::class);
-
-        $this->assertFinite(\INF);
-    }
-
-    public function testAssertInfinite(): void
-    {
-        $this->assertInfinite(\INF);
-
-        $this->expectException(AssertionFailedError::class);
-
-        $this->assertInfinite(1);
-    }
-
-    public function testAssertNan(): void
-    {
-        $this->assertNan(\NAN);
-
-        $this->expectException(AssertionFailedError::class);
-
-        $this->assertNan(1);
-    }
-
-    public function testAssertNull(): void
-    {
-        $this->assertNull(null);
-
-        $this->expectException(AssertionFailedError::class);
-
-        $this->assertNull(new \stdClass);
-    }
-
-    public function testAssertNotNull(): void
-    {
-        $this->assertNotNull(new \stdClass);
-
-        $this->expectException(AssertionFailedError::class);
-
-        $this->assertNotNull(null);
-    }
-
-    public function testAssertTrue(): void
-    {
-        $this->assertTrue(true);
-
-        $this->expectException(AssertionFailedError::class);
-
-        $this->assertTrue(false);
-    }
-
-    public function testAssertNotTrue(): void
-    {
-        $this->assertNotTrue(false);
-        $this->assertNotTrue(1);
-        $this->assertNotTrue('true');
-
-        $this->expectException(AssertionFailedError::class);
-
-        $this->assertNotTrue(true);
-    }
-
-    public function testAssertFalse(): void
-    {
-        $this->assertFalse(false);
-
-        $this->expectException(AssertionFailedError::class);
-
-        $this->assertFalse(true);
-    }
-
-    public function testAssertNotFalse(): void
-    {
-        $this->assertNotFalse(true);
-        $this->assertNotFalse(0);
-        $this->assertNotFalse('');
-
-        $this->expectException(AssertionFailedError::class);
-
-        $this->assertNotFalse(false);
-    }
-
-    public function testAssertRegExp(): void
-    {
-        $this->assertRegExp('/foo/', 'foobar');
-
-        $this->expectException(AssertionFailedError::class);
-
-        $this->assertRegExp('/foo/', 'bar');
-    }
-
-    public function testAssertNotRegExp(): void
-    {
-        $this->assertNotRegExp('/foo/', 'bar');
-
-        $this->expectException(AssertionFailedError::class);
-
-        $this->assertNotRegExp('/foo/', 'foobar');
-    }
-
-    public function testAssertSame(): void
-    {
-        $o = new \stdClass;
-
-        $this->assertSame($o, $o);
-
-        $this->expectException(AssertionFailedError::class);
-
-        $this->assertSame(new \stdClass, new \stdClass);
-    }
-
-    public function testAssertSame2(): void
-    {
-        $this->assertSame(true, true);
-        $this->assertSame(false, false);
-
-        $this->expectException(AssertionFailedError::class);
-
-        $this->assertSame(true, false);
-    }
-
-    public function testAssertNotSame(): void
-    {
-        $this->assertNotSame(
-            new \stdClass,
-            null
-        );
-
-        $this->assertNotSame(
-            null,
-            new \stdClass
-        );
-
-        $this->assertNotSame(
-            new \stdClass,
-            new \stdClass
-        );
-
-        $o = new \stdClass;
-
-        $this->expectException(AssertionFailedError::class);
-
-        $this->assertNotSame($o, $o);
-    }
-
-    public function testAssertNotSame2(): void
-    {
-        $this->assertNotSame(true, false);
-        $this->assertNotSame(false, true);
-
-        $this->expectException(AssertionFailedError::class);
-
-        $this->assertNotSame(true, true);
-    }
-
-    public function testAssertNotSameFailsNull(): void
-    {
-        $this->expectException(AssertionFailedError::class);
-
-        $this->assertNotSame(null, null);
-    }
-
-    public function testGreaterThan(): void
-    {
-        $this->assertGreaterThan(1, 2);
-
-        $this->expectException(AssertionFailedError::class);
-
-        $this->assertGreaterThan(2, 1);
-    }
-
-    public function testGreaterThanOrEqual(): void
-    {
-        $this->assertGreaterThanOrEqual(1, 2);
-
-        $this->expectException(AssertionFailedError::class);
-
-        $this->assertGreaterThanOrEqual(2, 1);
-    }
-
-    public function testLessThan(): void
-    {
-        $this->assertLessThan(2, 1);
-
-        try {
-            $this->assertLessThan(1, 2);
-        } catch (AssertionFailedError $e) {
-            return;
-        }
-
-        $this->fail();
-    }
-
-    public function testLessThanOrEqual(): void
-    {
-        $this->assertLessThanOrEqual(2, 1);
-
-        $this->expectException(AssertionFailedError::class);
-
-        $this->assertLessThanOrEqual(1, 2);
     }
 
     public function testAssertClassHasAttributeThrowsExceptionIfAttributeNameIsNotValid(): void
