<?php declare(strict_types=1);
/*
 * This file is part of PHPUnit.
 *
 * (c) Sebastian Bergmann <sebastian@phpunit.de>
 *
 * For the full copyright and license information, please view the LICENSE
 * file that was distributed with this source code.
 */

use PHPUnit\Framework\MockObject\Generator;
use PHPUnit\Framework\MockObject\MockObject;
use PHPUnit\Framework\TestCase;

/**
 * @covers \PHPUnit\Framework\MockObject\Generator
 *
 * @uses \PHPUnit\Framework\MockObject\InvocationMocker
 * @uses \PHPUnit\Framework\MockObject\Builder\InvocationMocker
 * @uses \PHPUnit\Framework\MockObject\Invocation\ObjectInvocation
 * @uses \PHPUnit\Framework\MockObject\Invocation\StaticInvocation
 * @uses \PHPUnit\Framework\MockObject\Matcher
 * @uses \PHPUnit\Framework\MockObject\Matcher\InvokedRecorder
 * @uses \PHPUnit\Framework\MockObject\Matcher\MethodName
 * @uses \PHPUnit\Framework\MockObject\Stub\ReturnStub
 * @uses \PHPUnit\Framework\MockObject\Matcher\InvokedCount
 *
 * @small
 */
final class GeneratorTest extends TestCase
{
    /**
     * @var Generator
     */
    private $generator;

    protected function setUp(): void
    {
        $this->generator = new Generator;
    }

    public function testGetMockFailsWhenInvalidFunctionNameIsPassedInAsAFunctionToMock(): void
    {
        $this->expectException(\PHPUnit\Framework\MockObject\RuntimeException::class);

        $this->generator->getMock(stdClass::class, [0]);
    }

    public function testGetMockCanCreateNonExistingFunctions(): void
    {
        $mock = $this->generator->getMock(stdClass::class, ['testFunction']);

        $this->assertTrue(\method_exists($mock, 'testFunction'));
    }

    public function testGetMockGeneratorFails(): void
    {
        $this->expectException(\PHPUnit\Framework\MockObject\RuntimeException::class);
        $this->expectExceptionMessage('duplicates: "foo, bar, foo" (duplicate: "foo")');

        $this->generator->getMock(stdClass::class, ['foo', 'bar', 'foo']);
    }

    public function testGetMockBlacklistedMethodNamesPhp7(): void
    {
        $mock = $this->generator->getMock(InterfaceWithSemiReservedMethodName::class);

        $this->assertTrue(\method_exists($mock, 'unset'));
        $this->assertInstanceOf(InterfaceWithSemiReservedMethodName::class, $mock);
    }

    public function testGetMockForAbstractClassDoesNotFailWhenFakingInterfaces(): void
    {
        $mock = $this->generator->getMockForAbstractClass(Countable::class);

        $this->assertTrue(\method_exists($mock, 'count'));
    }

    public function testGetMockForAbstractClassStubbingAbstractClass(): void
    {
        $mock = $this->generator->getMockForAbstractClass(AbstractMockTestClass::class);

        $this->assertTrue(\method_exists($mock, 'doSomething'));
    }

    public function testGetMockForAbstractClassWithNonExistentMethods(): void
    {
        $mock = $this->generator->getMockForAbstractClass(
            AbstractMockTestClass::class,
            [],
            '',
            true,
            true,
            true,
            ['nonexistentMethod']
        );

        $this->assertTrue(\method_exists($mock, 'nonexistentMethod'));
        $this->assertTrue(\method_exists($mock, 'doSomething'));
    }

    public function testGetMockForAbstractClassShouldCreateStubsOnlyForAbstractMethodWhenNoMethodsWereInformed(): void
    {
        $mock = $this->generator->getMockForAbstractClass(AbstractMockTestClass::class);

        $mock->expects($this->any())
             ->method('doSomething')
             ->willReturn('testing');

        $this->assertEquals('testing', $mock->doSomething());
        $this->assertEquals(1, $mock->returnAnything());
    }

    /**
     * @dataProvider getMockForAbstractClassExpectsInvalidArgumentExceptionDataprovider
     */
    public function testGetMockForAbstractClassExpectingInvalidArgumentException($className, $mockClassName): void
    {
        $this->expectException(PHPUnit\Framework\Exception::class);

        $this->generator->getMockForAbstractClass($className, [], $mockClassName);
    }

    public function testGetMockForAbstractClassAbstractClassDoesNotExist(): void
    {
        $this->expectException(\PHPUnit\Framework\MockObject\RuntimeException::class);

        $this->generator->getMockForAbstractClass('Tux');
    }

    public function getMockForAbstractClassExpectsInvalidArgumentExceptionDataprovider(): array
    {
        return [
            'className not a string'     => [[], ''],
            'mockClassName not a string' => [Countable::class, new stdClass],
        ];
    }

    public function testGetMockForTraitWithNonExistentMethodsAndNonAbstractMethods(): void
    {
        $mock = $this->generator->getMockForTrait(
            AbstractTrait::class,
            [],
            '',
            true,
            true,
            true,
            ['nonexistentMethod']
        );

        $this->assertTrue(\method_exists($mock, 'nonexistentMethod'));
        $this->assertTrue(\method_exists($mock, 'doSomething'));
        $this->assertTrue($mock->mockableMethod());
        $this->assertTrue($mock->anotherMockableMethod());
    }

    public function testGetMockForTraitStubbingAbstractMethod(): void
    {
        $mock = $this->generator->getMockForTrait(AbstractTrait::class);

        $this->assertTrue(\method_exists($mock, 'doSomething'));
    }

    public function testGetMockForSingletonWithReflectionSuccess(): void
    {
        $mock = $this->generator->getMock(SingletonClass::class, ['doSomething'], [], '', false);

        $this->assertInstanceOf('SingletonClass', $mock);
    }

    public function testExceptionIsRaisedForMutuallyExclusiveOptions(): void
    {
        $this->expectException(\PHPUnit\Framework\MockObject\RuntimeException::class);

        $this->generator->getMock(stdClass::class, [], [], '', false, true, true, true, true);
    }

    public function testCanImplementInterfacesThatHaveMethodsWithReturnTypes(): void
    {
        $stub = $this->generator->getMock([AnInterfaceWithReturnType::class, AnInterface::class]);

        $this->assertInstanceOf(AnInterfaceWithReturnType::class, $stub);
        $this->assertInstanceOf(AnInterface::class, $stub);
        $this->assertInstanceOf(MockObject::class, $stub);
    }

    public function testCanConfigureMethodsForDoubleOfNonExistentClass(): void
    {
        $className = 'X' . \md5(\microtime());

        $mock = $this->generator->getMock($className, ['someMethod']);

        $this->assertInstanceOf($className, $mock);
    }

    public function testCanInvokeMethodsOfNonExistentClass(): void
    {
        $className = 'X' . \md5(\microtime());

        $mock = $this->generator->getMock($className, ['someMethod']);

        $mock->expects($this->once())->method('someMethod');

        $this->assertNull($mock->someMethod());
    }

    public function testMockingOfExceptionWithThrowable(): void
    {
        $stub = $this->generator->getMock(ExceptionWithThrowable::class);

        $this->assertInstanceOf(ExceptionWithThrowable::class, $stub);
        $this->assertInstanceOf(Exception::class, $stub);
        $this->assertInstanceOf(MockObject::class, $stub);
    }

    public function testMockingOfThrowable(): void
    {
        $stub = $this->generator->getMock(Throwable::class);

        $this->assertInstanceOf(Throwable::class, $stub);
        $this->assertInstanceOf(Exception::class, $stub);
        $this->assertInstanceOf(MockObject::class, $stub);
    }

<<<<<<< HEAD
    public function testVariadicArgumentsArePassedToOriginalMethod(): void
=======
    public function testMockingOfThrowableConstructorArguments(): void
    {
        $mock = $this->generator->getMock(Throwable::class, null, ['It works']);
        $this->assertSame('It works', $mock->getMessage());
    }

    public function testVariadicArgumentsArePassedToOriginalMethod()
>>>>>>> c26349a5
    {
        /** @var ClassWithVariadicArgumentMethod|MockObject $mock */
        $mock = $this->generator->getMock(
            ClassWithVariadicArgumentMethod::class,
            [],
            [],
            '',
            true,
            false,
            true,
            false,
            true
        );

        $arguments = [1, 'foo', false];
        $this->assertSame($arguments, $mock->foo(...$arguments));
    }

    public function testVariadicArgumentsArePassedToMockedMethod(): void
    {
        /** @var ClassWithVariadicArgumentMethod|MockObject $mock */
        $mock = $this->createMock(ClassWithVariadicArgumentMethod::class);

        $arguments = [1, 'foo', false];
        $mock->expects($this->once())
            ->method('foo')
            ->with(...$arguments);

        $mock->foo(...$arguments);
    }
}<|MERGE_RESOLUTION|>--- conflicted
+++ resolved
@@ -222,9 +222,6 @@
         $this->assertInstanceOf(MockObject::class, $stub);
     }
 
-<<<<<<< HEAD
-    public function testVariadicArgumentsArePassedToOriginalMethod(): void
-=======
     public function testMockingOfThrowableConstructorArguments(): void
     {
         $mock = $this->generator->getMock(Throwable::class, null, ['It works']);
@@ -232,7 +229,6 @@
     }
 
     public function testVariadicArgumentsArePassedToOriginalMethod()
->>>>>>> c26349a5
     {
         /** @var ClassWithVariadicArgumentMethod|MockObject $mock */
         $mock = $this->generator->getMock(
