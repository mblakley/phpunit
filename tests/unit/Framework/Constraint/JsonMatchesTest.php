--- conflicted
+++ resolved
@@ -23,17 +23,10 @@
     public static function evaluateDataprovider(): array
     {
         return [
-<<<<<<< HEAD
-            'valid JSON'                              => [true, json_encode(['Mascott'                           => 'Tux']), json_encode(['Mascott'                           => 'Tux'])],
-            'error syntax'                            => [false, '{"Mascott"::}', json_encode(['Mascott'         => 'Tux'])],
+            'valid JSON'                              => [true, json_encode(['Mascott' => 'Tux']), json_encode(['Mascott' => 'Tux'])],
+            'error syntax'                            => [false, '{"Mascott"::}', json_encode(['Mascott' => 'Tux'])],
             'error UTF-8'                             => [false, json_encode('\xB1\x31'), json_encode(['Mascott' => 'Tux'])],
-            'invalid JSON in class instantiation'     => [false, json_encode(['Mascott'                          => 'Tux']), '{"Mascott"::}'],
-=======
-            'valid JSON'                              => [true, \json_encode(['Mascott' => 'Tux']), \json_encode(['Mascott' => 'Tux'])],
-            'error syntax'                            => [false, '{"Mascott"::}', \json_encode(['Mascott' => 'Tux'])],
-            'error UTF-8'                             => [false, \json_encode('\xB1\x31'), \json_encode(['Mascott' => 'Tux'])],
-            'invalid JSON in class instantiation'     => [false, \json_encode(['Mascott' => 'Tux']), '{"Mascott"::}'],
->>>>>>> 1d4f0dc8
+            'invalid JSON in class instantiation'     => [false, json_encode(['Mascott' => 'Tux']), '{"Mascott"::}'],
             'string type not equals number'           => [false, '{"age": "5"}', '{"age": 5}'],
             'string type not equals boolean'          => [false, '{"age": "true"}', '{"age": true}'],
             'string type not equals null'             => [false, '{"age": "null"}', '{"age": null}'],
