<?php declare(strict_types=1);
/*
 * This file is part of PHPUnit.
 *
 * (c) Sebastian Bergmann <sebastian@phpunit.de>
 *
 * For the full copyright and license information, please view the LICENSE
 * file that was distributed with this source code.
 */
namespace PHPUnit\Util;

use const DIRECTORY_SEPARATOR;
use function basename;
use function dirname;
use function sprintf;
use PHPUnit\Framework\TestCase;
use PHPUnit\TextUI\XmlConfiguration\CodeCoverage\CodeCoverage;
use PHPUnit\TextUI\XmlConfiguration\CodeCoverage\Filter\Directory;
use PHPUnit\TextUI\XmlConfiguration\CodeCoverage\Filter\DirectoryCollection;
use PHPUnit\TextUI\XmlConfiguration\File;
use PHPUnit\TextUI\XmlConfiguration\FileCollection;

/**
 * @small
 * @covers \PHPUnit\Util\XdebugFilterScriptGenerator
 */
final class XDebugFilterScriptGeneratorTest extends TestCase
{
    public function testReturnsExpectedScript(): void
    {
<<<<<<< HEAD
        $expectedDirectory = __DIR__ . DIRECTORY_SEPARATOR;
=======
        $expectedDirectory = \sprintf(\addslashes('%s' . \DIRECTORY_SEPARATOR), __DIR__);
>>>>>>> 01cafcf6
        $expected          = <<<EOF
<?php declare(strict_types=1);
if (!\\function_exists('xdebug_set_filter')) {
    return;
}

\\xdebug_set_filter(
    \\XDEBUG_FILTER_CODE_COVERAGE,
    \\XDEBUG_PATH_WHITELIST,
    [
        '${expectedDirectory}',
        '${expectedDirectory}',
        '${expectedDirectory}',
        'src/foo.php',
        'src/bar.php'
    ]
);

EOF;

        $directoryPathThatDoesNotExist = sprintf('%s/path/that/does/not/exist', __DIR__);
        $this->assertDirectoryDoesNotExist($directoryPathThatDoesNotExist);

        $filterConfiguration = new CodeCoverage(
            DirectoryCollection::fromArray(
                [
                    new Directory(
                        __DIR__,
                        '',
                        '.php',
                        'DEFAULT'
                    ),
                    new Directory(
                        sprintf('%s/', __DIR__),
                        '',
                        '.php',
                        'DEFAULT'
                    ),
                    new Directory(
                        sprintf('%s/./%s', dirname(__DIR__), basename(__DIR__)),
                        '',
                        '.php',
                        'DEFAULT'
                    ),
                    new Directory(
                        $directoryPathThatDoesNotExist,
                        '',
                        '.php',
                        'DEFAULT'
                    ),
                ]
            ),
            FileCollection::fromArray(
                [
                    new File('src/foo.php'),
                    new File('src/bar.php'),
                ]
            ),
            DirectoryCollection::fromArray([]),
            FileCollection::fromArray([]),
            false,
            true,
            true,
            false,
            false,
            false,
            null,
            null,
            null,
            null,
            null,
            null
        );

        $writer = new XdebugFilterScriptGenerator;
        $actual = $writer->generate($filterConfiguration);

        $this->assertSame($expected, $actual);
    }
}<|MERGE_RESOLUTION|>--- conflicted
+++ resolved
@@ -10,6 +10,7 @@
 namespace PHPUnit\Util;
 
 use const DIRECTORY_SEPARATOR;
+use function addslashes;
 use function basename;
 use function dirname;
 use function sprintf;
@@ -28,11 +29,7 @@
 {
     public function testReturnsExpectedScript(): void
     {
-<<<<<<< HEAD
-        $expectedDirectory = __DIR__ . DIRECTORY_SEPARATOR;
-=======
-        $expectedDirectory = \sprintf(\addslashes('%s' . \DIRECTORY_SEPARATOR), __DIR__);
->>>>>>> 01cafcf6
+        $expectedDirectory = addslashes(__DIR__ . DIRECTORY_SEPARATOR);
         $expected          = <<<EOF
 <?php declare(strict_types=1);
 if (!\\function_exists('xdebug_set_filter')) {
