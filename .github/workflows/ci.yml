--- conflicted
+++ resolved
@@ -41,10 +41,4 @@
         uses: actions/checkout@master
 
       - name: Run roave/backward-compatibility-check
-<<<<<<< HEAD
-        uses: ./.docker/php-7.3
-        with:
-          args: ./tools/roave-backward-compatibility-check --from=dfad4702af08b4d706dbc57a8badfa1dfe0cd046
-=======
-        run: php7.3 ./tools/roave-backward-compatibility-check --from=8.3.3
->>>>>>> efb58e3b
+        run: php7.3 ./tools/roave-backward-compatibility-check --from=8.3.3