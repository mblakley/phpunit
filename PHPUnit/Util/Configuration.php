--- conflicted
+++ resolved
@@ -99,15 +99,15 @@
  *     <log type="coverage-source" target="/tmp/coverage"/>
  *     <log type="graphviz" target="/tmp/logfile.dot"/>
  *     <log type="json" target="/tmp/logfile.json"/>
+ *     <log type="metrics-xml" target="/tmp/metrics.xml"/>
  *     <log type="plain" target="/tmp/logfile.txt"/>
+ *     <log type="pmd-xml" target="/tmp/pmd.xml" cpdMinLines="5" cpdMinMatches="70"/>
  *     <log type="tap" target="/tmp/logfile.tap"/>
  *     <log type="test-xml" target="/tmp/logfile.xml" logIncompleteSkipped="false"/>
  *     <log type="story-html" target="/tmp/story.html"/>
  *     <log type="story-text" target="/tmp/story.txt"/>
  *     <log type="testdox-html" target="/tmp/testdox.html"/>
  *     <log type="testdox-text" target="/tmp/testdox.txt"/>
-<<<<<<< HEAD
-=======
  *
  *     <pmd>
  *       <rule class="PHPUnit_Util_Log_PMD_Rule_Project_CRAP"
@@ -135,7 +135,6 @@
  *       <rule class="PHPUnit_Util_Log_PMD_Rule_Function_NPathComplexity"
  *             threshold="200" priority="1"/>
  *     </pmd>
->>>>>>> 3b3c14ea
  *   </logging>
  *
  *   <php>
@@ -290,8 +289,6 @@
                       (string)$log->getAttribute('yui'),
                       FALSE
                     );
-<<<<<<< HEAD
-=======
                 }
 
                 if ($log->hasAttribute('highlight')) {
@@ -305,14 +302,10 @@
             else if ($type == 'pmd-xml') {
                 if ($log->hasAttribute('cpdMinLines')) {
                     $result['cpdMinLines'] = (string)$log->getAttribute('cpdMinLines');
->>>>>>> 3b3c14ea
-                }
-
-                if ($log->hasAttribute('highlight')) {
-                    $result['highlight'] = $this->getBoolean(
-                      (string)$log->getAttribute('highlight'),
-                      FALSE
-                    );
+                }
+
+                if ($log->hasAttribute('cpdMinMatches')) {
+                    $result['cpdMinMatches'] = (string)$log->getAttribute('cpdMinMatches');
                 }
             }
 
@@ -436,22 +429,45 @@
     }
 
     /**
-<<<<<<< HEAD
+     * Returns the configuration for PMD rules.
+     *
+     * @return array
+     */
+    public function getPMDConfiguration()
+    {
+        $result = array();
+
+        foreach ($this->xpath->query('logging/pmd/rule') as $rule) {
+            $class     = (string)$rule->getAttribute('class');
+
+            $threshold = (string)$rule->getAttribute('threshold');
+            $threshold = explode(',', $threshold);
+
+            if (count($threshold) == 1) {
+                $threshold = $threshold[0];
+            }
+
+            $priority = (int)$rule->getAttribute('priority');
+
+            $result[$class] = array(
+              'threshold' => $threshold,
+              'priority'  => $priority
+            );
+        }
+
+        return $result;
+    }
+
+    /**
      * Returns the SeleniumTestCase browser configuration.
      *
      * @return array
      * @since  Method available since Release 3.2.9
-=======
-     * Returns the configuration for PMD rules.
-     *
-     * @return array
->>>>>>> 3b3c14ea
      */
     public function getSeleniumBrowserConfiguration()
     {
         $result = array();
 
-<<<<<<< HEAD
         foreach ($this->xpath->query('selenium/browser') as $config) {
             $name    = (string)$config->getAttribute('name');
             $browser = (string)$config->getAttribute('browser');
@@ -467,13 +483,6 @@
             } else {
                 $host = 4444;
             }
-=======
-        foreach ($this->xpath->query('logging/pmd/rule') as $rule) {
-            $class     = (string)$rule->getAttribute('class');
-
-            $threshold = (string)$rule->getAttribute('threshold');
-            $threshold = explode(',', $threshold);
->>>>>>> 3b3c14ea
 
             if ($config->hasAttribute('timeout')) {
                 $host = (int)$config->getAttribute('timeout');
@@ -481,20 +490,12 @@
                 $host = 30000;
             }
 
-<<<<<<< HEAD
             $result[] = array(
               'name'    => $name,
               'browser' => $browser,
               'host'    => $host,
               'port'    => $port,
               'timeout' => $timeout
-=======
-            $priority = (int)$rule->getAttribute('priority');
-
-            $result[$class] = array(
-              'threshold' => $threshold,
-              'priority'  => $priority
->>>>>>> 3b3c14ea
             );
         }
 
@@ -502,53 +503,6 @@
     }
 
     /**
-<<<<<<< HEAD
-=======
-     * Returns the SeleniumTestCase browser configuration.
-     *
-     * @return array
-     * @since  Method available since Release 3.2.9
-     */
-    public function getSeleniumBrowserConfiguration()
-    {
-        $result = array();
-
-        foreach ($this->xpath->query('selenium/browser') as $config) {
-            $name    = (string)$config->getAttribute('name');
-            $browser = (string)$config->getAttribute('browser');
-
-            if ($config->hasAttribute('host')) {
-                $host = (string)$config->getAttribute('host');
-            } else {
-                $host = 'localhost';
-            }
-
-            if ($config->hasAttribute('port')) {
-                $host = (int)$config->getAttribute('port');
-            } else {
-                $host = 4444;
-            }
-
-            if ($config->hasAttribute('timeout')) {
-                $host = (int)$config->getAttribute('timeout');
-            } else {
-                $host = 30000;
-            }
-
-            $result[] = array(
-              'name'    => $name,
-              'browser' => $browser,
-              'host'    => $host,
-              'port'    => $port,
-              'timeout' => $timeout
-            );
-        }
-
-        return $result;
-    }
-
-    /**
->>>>>>> 3b3c14ea
      * Returns the test suite configuration.
      *
      * @return PHPUnit_Framework_TestSuite
