--- conflicted
+++ resolved
@@ -63,10 +63,14 @@
  */
 class PHPUnit_Util_Metrics_Function extends PHPUnit_Util_Metrics
 {
+    protected $ccn           = 1;
+    protected $npath         = 1;
     protected $coverage      = 0;
+    protected $crap;
     protected $loc           = 0;
     protected $locExecutable = 0;
     protected $locExecuted   = 0;
+    protected $parameters    = 0;
 
     protected $function;
     protected $scope;
@@ -93,16 +97,12 @@
         );
 
         if ($source !== FALSE) {
-<<<<<<< HEAD
-            $this->tokens = token_get_all('<?php' . $source . '?>');
-=======
             $this->tokens     = token_get_all('<?php' . $source . '?>');
             $this->parameters = $function->getNumberOfParameters();
 
             $this->calculateCCN();
             $this->calculateNPath();
             $this->calculateDependencies();
->>>>>>> 187a89ae
         }
 
         $this->setCoverage($codeCoverage);
@@ -143,6 +143,7 @@
     {
         if (!empty($codeCoverage)) {
             $this->calculateCodeCoverage($codeCoverage);
+            $this->calculateCrapIndex();
         }
     }
 
@@ -168,8 +169,6 @@
     }
 
     /**
-<<<<<<< HEAD
-=======
      * Returns the names of the classes this function or method depends on.
      *
      * @return array
@@ -180,7 +179,6 @@
     }
 
     /**
->>>>>>> 187a89ae
      * Lines of Code (LOC).
      *
      * @return int
@@ -211,8 +209,6 @@
     }
 
     /**
-<<<<<<< HEAD
-=======
      * Number of Parameters.
      *
      * @return int
@@ -267,7 +263,6 @@
     }
 
     /**
->>>>>>> 187a89ae
      * Returns the Code Coverage for the method.
      *
      * @return float
@@ -278,8 +273,6 @@
     }
 
     /**
-<<<<<<< HEAD
-=======
      * Returns the NPath Complexity for the method.
      *
      * @return integer
@@ -404,7 +397,6 @@
     }
 
     /**
->>>>>>> 187a89ae
      * Calculates the Code Coverage for the method.
      *
      * @param  array $codeCoverage
@@ -423,8 +415,6 @@
         $this->locExecutable = $statistics['locExecutable'];
         $this->locExecuted   = $statistics['locExecuted'];
     }
-<<<<<<< HEAD
-=======
 
     /**
      * Calculates the Change Risk Analysis and Predictions (CRAP) index for the
@@ -510,6 +500,5 @@
             }
         }
     }
->>>>>>> 187a89ae
 }
 ?>