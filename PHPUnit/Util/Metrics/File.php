<?php
/**
 * PHPUnit
 *
 * Copyright (c) 2002-2008, Sebastian Bergmann <sb@sebastian-bergmann.de>.
 * All rights reserved.
 *
 * Redistribution and use in source and binary forms, with or without
 * modification, are permitted provided that the following conditions
 * are met:
 *
 *   * Redistributions of source code must retain the above copyright
 *     notice, this list of conditions and the following disclaimer.
 *
 *   * Redistributions in binary form must reproduce the above copyright
 *     notice, this list of conditions and the following disclaimer in
 *     the documentation and/or other materials provided with the
 *     distribution.
 *
 *   * Neither the name of Sebastian Bergmann nor the names of his
 *     contributors may be used to endorse or promote products derived
 *     from this software without specific prior written permission.
 *
 * THIS SOFTWARE IS PROVIDED BY THE COPYRIGHT HOLDERS AND CONTRIBUTORS
 * "AS IS" AND ANY EXPRESS OR IMPLIED WARRANTIES, INCLUDING, BUT NOT
 * LIMITED TO, THE IMPLIED WARRANTIES OF MERCHANTABILITY AND FITNESS
 * FOR A PARTICULAR PURPOSE ARE DISCLAIMED. IN NO EVENT SHALL THE
 * COPYRIGHT OWNER OR CONTRIBUTORS BE LIABLE FOR ANY DIRECT, INDIRECT,
 * INCIDENTAL, SPECIAL, EXEMPLARY, OR CONSEQUENTIAL DAMAGES (INCLUDING,
 * BUT NOT LIMITED TO, PROCUREMENT OF SUBSTITUTE GOODS OR SERVICES;
 * LOSS OF USE, DATA, OR PROFITS; OR BUSINESS INTERRUPTION) HOWEVER
 * CAUSED AND ON ANY THEORY OF LIABILITY, WHETHER IN CONTRACT, STRICT
 * LIABILITY, OR TORT (INCLUDING NEGLIGENCE OR OTHERWISE) ARISING IN
 * ANY WAY OUT OF THE USE OF THIS SOFTWARE, EVEN IF ADVISED OF THE
 * POSSIBILITY OF SUCH DAMAGE.
 *
 * @category   Testing
 * @package    PHPUnit
 * @author     Sebastian Bergmann <sb@sebastian-bergmann.de>
 * @copyright  2002-2008 Sebastian Bergmann <sb@sebastian-bergmann.de>
 * @license    http://www.opensource.org/licenses/bsd-license.php  BSD License
 * @version    SVN: $Id$
 * @link       http://www.phpunit.de/
 * @since      File available since Release 3.2.0
 */

require_once 'PHPUnit/Util/Class.php';
require_once 'PHPUnit/Util/Metrics.php';
require_once 'PHPUnit/Util/Filter.php';

PHPUnit_Util_Filter::addFileToFilter(__FILE__, 'PHPUNIT');

/**
 * File-Level Metrics.
 *
 * @category   Testing
 * @package    PHPUnit
 * @author     Sebastian Bergmann <sb@sebastian-bergmann.de>
 * @copyright  2002-2008 Sebastian Bergmann <sb@sebastian-bergmann.de>
 * @license    http://www.opensource.org/licenses/bsd-license.php  BSD License
 * @version    Release: @package_version@
 * @link       http://www.phpunit.de/
 * @since      Class available since Release 3.2.0
 */
class PHPUnit_Util_Metrics_File extends PHPUnit_Util_Metrics
{
    protected $coverage      = 0;
    protected $loc           = 0;
    protected $cloc          = 0;
    protected $ncloc         = 0;
    protected $locExecutable = 0;
    protected $locExecuted   = 0;

    protected $filename;
    protected $classes = array();
    protected $functions = array();
    protected $lines = array();
    protected $tokens = array();

    protected static $cache = array();

    /**
     * Constructor.
     *
     * @param  string $filename
     * @param  array  $codeCoverage
     * @throws RuntimeException
     */
    protected function __construct($filename, &$codeCoverage = array())
    {
        if (!file_exists($filename)) {
            throw new RuntimeException(
              sprintf(
                'File "%s" not found.',
                $filename
              )
            );
        }

        $this->filename = $filename;
        $this->lines    = file($filename);
        $this->tokens   = token_get_all(file_get_contents($filename));

        $this->countLines();
        $this->setCoverage($codeCoverage);

        foreach (PHPUnit_Util_Class::getClassesInFile($filename) as $class) {
            $this->classes[$class->getName()] = PHPUnit_Util_Metrics_Class::factory($class, $codeCoverage);
        }

        foreach (PHPUnit_Util_Class::getFunctionsInFile($filename) as $function) {
            $this->functions[$function->getName()] = PHPUnit_Util_Metrics_Function::factory($function, $codeCoverage);
        }
    }

    /**
     * Factory.
     *
     * @param  string $filename
     * @param  array  $codeCoverage
     * @return PHPUnit_Util_Metrics_File
     */
    public static function factory($filename, &$codeCoverage = array())
    {
        if (!isset(self::$cache[$filename])) {
            self::$cache[$filename] = new PHPUnit_Util_Metrics_File($filename, $codeCoverage);
        }

        else if (!empty($codeCoverage) && self::$cache[$filename]->getCoverage() == 0) {
            self::$cache[$filename]->setCoverage($codeCoverage);
        }

        return self::$cache[$filename];
    }

    /**
     * @param  array $codeCoverage
     */
    public function setCoverage(array &$codeCoverage)
    {
        if (!empty($codeCoverage)) {
            $this->calculateCodeCoverage($codeCoverage);

            foreach ($this->classes as $class) {
                $class->setCoverage($codeCoverage);
            }

            foreach ($this->functions as $function) {
                $function->setCoverage($codeCoverage);
            }
        }
    }

    /**
     * Returns the path to the file.
     *
     * @return string
     */
    public function getPath()
    {
        return $this->filename;
    }

    /**
     * Classes.
     *
     * @return array
     */
    public function getClasses()
    {
        return $this->classes;
    }

    /**
     * A class.
     *
     * @param  string $className
     * @return ReflectionClass
     */
    public function getClass($className)
    {
        return $this->classes[$className];
    }

    /**
     * Functions.
     *
     * @return array
     */
    public function getFunctions()
    {
        return $this->functions;
    }

    /**
     * A function.
     *
     * @param  string $functionName
     * @return ReflectionClass
     */
    public function getFunction($functionName)
    {
        return $this->functions[$functionName];
    }

    /**
     * Lines.
     *
     * @return array
     */
    public function getLines()
    {
        return $this->lines;
    }

    /**
<<<<<<< HEAD
=======
     * Tokens.
     *
     * @return array
     */
    public function getTokens()
    {
        return $this->tokens;
    }

    /**
>>>>>>> 3b3c14ea
     * Returns the Code Coverage for the file.
     *
     * @return float
     */
    public function getCoverage()
    {
        return $this->coverage;
    }

    /**
     * Lines of Code (LOC).
     *
     * @return int
     */
    public function getLoc()
    {
        return $this->loc;
    }

    /**
     * Executable Lines of Code (ELOC).
     *
     * @return int
     */
    public function getLocExecutable()
    {
        return $this->locExecutable;
    }

    /**
     * Executed Lines of Code.
     *
     * @return int
     */
    public function getLocExecuted()
    {
        return $this->locExecuted;
    }

    /**
     * Comment Lines of Code (CLOC).
     *
     * @return int
     */
    public function getCloc()
    {
        return $this->cloc;
    }

    /**
     * Non-Comment Lines of Code (NCLOC).
     *
     * @return int
     */
    public function getNcloc()
    {
        return $this->ncloc;
    }

    /**
     * Calculates the Code Coverage for the class.
     *
     * @param  array $codeCoverage
     */
    protected function calculateCodeCoverage(&$codeCoverage)
    {
        $statistics = PHPUnit_Util_CodeCoverage::getStatistics(
          $codeCoverage,
          $this->filename,
          1,
          count($this->lines)
        );

        $this->coverage      = $statistics['coverage'];
        $this->loc           = $statistics['loc'];
        $this->locExecutable = $statistics['locExecutable'];
        $this->locExecuted   = $statistics['locExecuted'];
    }

    /**
     */
    protected function countLines()
    {
        $this->loc  = count($this->lines);
        $this->cloc = 0;

        foreach ($this->tokens as $i => $token) {
            if (is_string($token)) {
                continue;
            }

            list ($token, $value) = $token;

            if ($token == T_COMMENT || $token == T_DOC_COMMENT) {
                $this->cloc += count(explode("\n", $value));
            }
        }

        $this->ncloc = $this->loc - $this->cloc;
    }
}
?><|MERGE_RESOLUTION|>--- conflicted
+++ resolved
@@ -214,8 +214,6 @@
     }
 
     /**
-<<<<<<< HEAD
-=======
      * Tokens.
      *
      * @return array
@@ -226,7 +224,6 @@
     }
 
     /**
->>>>>>> 3b3c14ea
      * Returns the Code Coverage for the file.
      *
      * @return float
