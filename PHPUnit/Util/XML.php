<?php
/**
 * PHPUnit
 *
 * Copyright (c) 2001-2013, Sebastian Bergmann <sebastian@phpunit.de>.
 * All rights reserved.
 *
 * Redistribution and use in source and binary forms, with or without
 * modification, are permitted provided that the following conditions
 * are met:
 *
 *   * Redistributions of source code must retain the above copyright
 *     notice, this list of conditions and the following disclaimer.
 *
 *   * Redistributions in binary form must reproduce the above copyright
 *     notice, this list of conditions and the following disclaimer in
 *     the documentation and/or other materials provided with the
 *     distribution.
 *
 *   * Neither the name of Sebastian Bergmann nor the names of his
 *     contributors may be used to endorse or promote products derived
 *     from this software without specific prior written permission.
 *
 * THIS SOFTWARE IS PROVIDED BY THE COPYRIGHT HOLDERS AND CONTRIBUTORS
 * "AS IS" AND ANY EXPRESS OR IMPLIED WARRANTIES, INCLUDING, BUT NOT
 * LIMITED TO, THE IMPLIED WARRANTIES OF MERCHANTABILITY AND FITNESS
 * FOR A PARTICULAR PURPOSE ARE DISCLAIMED. IN NO EVENT SHALL THE
 * COPYRIGHT OWNER OR CONTRIBUTORS BE LIABLE FOR ANY DIRECT, INDIRECT,
 * INCIDENTAL, SPECIAL, EXEMPLARY, OR CONSEQUENTIAL DAMAGES (INCLUDING,
 * BUT NOT LIMITED TO, PROCUREMENT OF SUBSTITUTE GOODS OR SERVICES;
 * LOSS OF USE, DATA, OR PROFITS; OR BUSINESS INTERRUPTION) HOWEVER
 * CAUSED AND ON ANY THEORY OF LIABILITY, WHETHER IN CONTRACT, STRICT
 * LIABILITY, OR TORT (INCLUDING NEGLIGENCE OR OTHERWISE) ARISING IN
 * ANY WAY OUT OF THE USE OF THIS SOFTWARE, EVEN IF ADVISED OF THE
 * POSSIBILITY OF SUCH DAMAGE.
 *
 * @package    PHPUnit
 * @subpackage Util
 * @author     Sebastian Bergmann <sebastian@phpunit.de>
 * @copyright  2001-2013 Sebastian Bergmann <sebastian@phpunit.de>
 * @license    http://www.opensource.org/licenses/BSD-3-Clause  The BSD 3-Clause License
 * @link       http://www.phpunit.de/
 * @since      File available since Release 3.2.0
 */

/**
 * XML helpers.
 *
 * @package    PHPUnit
 * @subpackage Util
 * @author     Sebastian Bergmann <sebastian@phpunit.de>
 * @copyright  2001-2013 Sebastian Bergmann <sebastian@phpunit.de>
 * @license    http://www.opensource.org/licenses/BSD-3-Clause  The BSD 3-Clause License
 * @link       http://www.phpunit.de/
 * @since      Class available since Release 3.2.0
 */
class PHPUnit_Util_XML
{
    /**
     * Escapes a string for the use in XML documents
     * Any Unicode character is allowed, excluding the surrogate blocks, FFFE, 
     * and FFFF (not even as character reference).
     * See http://www.w3.org/TR/xml/#charsets
     *
     * @param  string $string
     * @return string
     * @author Kore Nordmann <mail@kore-nordmann.de>
     * @since  Method available since Release 3.4.6
     */
    public static function prepareString($string)
    {
<<<<<<< HEAD
        return preg_replace_callback(
          '/[\\x00-\\x04\\x0b\\x0c\\x0e-\\x1f\\x7f]/',
          function ($matches)
          {
              return sprintf('&#x%02x;', ord($matches[0]));
          },
          htmlspecialchars(
            PHPUnit_Util_String::convertToUtf8($string), ENT_COMPAT, 'UTF-8'
=======
        return preg_replace(
          '([\\x00-\\x08\\x0b\\x0c\\x0e-\\x1f\\x7f])e',
          '',
          htmlspecialchars(
            self::convertToUtf8($string), ENT_QUOTES, 'UTF-8'
>>>>>>> 9087b0a4
          )
        );
    }

    /**
     * Loads an XML (or HTML) file into a DOMDocument object.
     *
     * @param  string  $filename
     * @param  boolean $isHtml
     * @param  boolean $xinclude
     * @return DOMDocument
     * @since  Method available since Release 3.3.0
     */
    public static function loadFile($filename, $isHtml = FALSE, $xinclude = FALSE)
    {
        $reporting = error_reporting(0);
        $contents  = file_get_contents($filename);
        error_reporting($reporting);

        if ($contents === FALSE) {
            throw new PHPUnit_Framework_Exception(
              sprintf(
                'Could not read "%s".',
                $filename
              )
            );
        }

        return self::load($contents, $isHtml, $filename, $xinclude);
    }

    /**
     * Load an $actual document into a DOMDocument.  This is called
     * from the selector assertions.
     *
     * If $actual is already a DOMDocument, it is returned with
     * no changes.  Otherwise, $actual is loaded into a new DOMDocument
     * as either HTML or XML, depending on the value of $isHtml. If $isHtml is
     * false and $xinclude is true, xinclude is performed on the loaded
     * DOMDocument.
     *
     * Note: prior to PHPUnit 3.3.0, this method loaded a file and
     * not a string as it currently does.  To load a file into a
     * DOMDocument, use loadFile() instead.
     *
     * @param  string|DOMDocument  $actual
     * @param  boolean             $isHtml
     * @param  string              $filename
     * @param  boolean             $xinclude
     * @return DOMDocument
     * @since  Method available since Release 3.3.0
     * @author Mike Naberezny <mike@maintainable.com>
     * @author Derek DeVries <derek@maintainable.com>
     * @author Tobias Schlitt <toby@php.net>
     */
    public static function load($actual, $isHtml = FALSE, $filename = '', $xinclude = FALSE)
    {
        if ($actual instanceof DOMDocument) {
            return $actual;
        }

        $document  = new DOMDocument;

        $internal  = libxml_use_internal_errors(TRUE);
        $message   = '';
        $reporting = error_reporting(0);

        if ($isHtml) {
            $loaded = $document->loadHTML($actual);
        } else {
            $loaded = $document->loadXML($actual);
        }

        if ('' !== $filename) {
            // Necessary for xinclude
            $document->documentURI = $filename;
        }

        if (!$isHtml && $xinclude) {
            $document->xinclude();
        }

        foreach (libxml_get_errors() as $error) {
            $message .= $error->message;
        }

        libxml_use_internal_errors($internal);
        error_reporting($reporting);

        if ($loaded === FALSE) {
            if ($filename != '') {
                throw new PHPUnit_Framework_Exception(
                  sprintf(
                    'Could not load "%s".%s',

                    $filename,
                    $message != '' ? "\n" . $message : ''
                  )
                );
            } else {
                throw new PHPUnit_Framework_Exception($message);
            }
        }

        return $document;
    }

    /**
     *
     *
     * @param  DOMNode $node
     * @return string
     * @since  Method available since Release 3.4.0
     */
    public static function nodeToText(DOMNode $node)
    {
        if ($node->childNodes->length == 1) {
            return $node->nodeValue;
        }

        $result = '';

        foreach ($node->childNodes as $childNode) {
            $result .= $node->ownerDocument->saveXML($childNode);
        }

        return $result;
    }

    /**
     *
     *
     * @param  DOMNode $node
     * @since  Method available since Release 3.3.0
     * @author Mattis Stordalen Flister <mattis@xait.no>
     */
    public static function removeCharacterDataNodes(DOMNode $node)
    {
        if ($node->hasChildNodes()) {
            for ($i = $node->childNodes->length - 1; $i >= 0; $i--) {
                if (($child = $node->childNodes->item($i)) instanceof DOMCharacterData) {
                    $node->removeChild($child);
                }
            }
        }
    }

    /**
     * "Convert" a DOMElement object into a PHP variable.
     *
     * @param  DOMElement $element
     * @return mixed
     * @since  Method available since Release 3.4.0
     */
    public static function xmlToVariable(DOMElement $element)
    {
        $variable = NULL;

        switch ($element->tagName) {
            case 'array': {
                $variable = array();

                foreach ($element->getElementsByTagName('element') as $element) {
                    $value = self::xmlToVariable($element->childNodes->item(1));

                    if ($element->hasAttribute('key')) {
                        $variable[(string)$element->getAttribute('key')] = $value;
                    } else {
                        $variable[] = $value;
                    }
                }
            }
            break;

            case 'object': {
                $className = $element->getAttribute('class');

                if ($element->hasChildNodes()) {
                    $arguments       = $element->childNodes->item(1)->childNodes;
                    $constructorArgs = array();

                    foreach ($arguments as $argument) {
                        if ($argument instanceof DOMElement) {
                            $constructorArgs[] = self::xmlToVariable($argument);
                        }
                    }

                    $class    = new ReflectionClass($className);
                    $variable = $class->newInstanceArgs($constructorArgs);
                } else {
                    $variable = new $className;
                }
            }
            break;

            case 'boolean': {
                $variable = $element->nodeValue == 'true' ? TRUE : FALSE;
            }
            break;

            case 'integer':
            case 'double':
            case 'string': {
                $variable = $element->nodeValue;

                settype($variable, $element->tagName);
            }
            break;
        }

        return $variable;
    }

    /**
     * Validate list of keys in the associative array.
     *
     * @param  array $hash
     * @param  array $validKeys
     * @return array
     * @throws PHPUnit_Framework_Exception
     * @since  Method available since Release 3.3.0
     * @author Mike Naberezny <mike@maintainable.com>
     * @author Derek DeVries <derek@maintainable.com>
     */
    public static function assertValidKeys(array $hash, array $validKeys)
    {
        $valids = array();

        // Normalize validation keys so that we can use both indexed and
        // associative arrays.
        foreach ($validKeys as $key => $val) {
            is_int($key) ? $valids[$val] = NULL : $valids[$key] = $val;
        }

        $validKeys = array_keys($valids);

        // Check for invalid keys.
        foreach ($hash as $key => $value) {
            if (!in_array($key, $validKeys)) {
                $unknown[] = $key;
            }
        }

        if (!empty($unknown)) {
            throw new PHPUnit_Framework_Exception(
              'Unknown key(s): ' . implode(', ', $unknown)
            );
        }

        // Add default values for any valid keys that are empty.
        foreach ($valids as $key => $value) {
            if (!isset($hash[$key])) {
                $hash[$key] = $value;
            }
        }

        return $hash;
    }

    /**
     * Parse a CSS selector into an associative array suitable for
     * use with findNodes().
     *
     * @param  string $selector
     * @param  mixed  $content
     * @return array
     * @since  Method available since Release 3.3.0
     * @author Mike Naberezny <mike@maintainable.com>
     * @author Derek DeVries <derek@maintainable.com>
     */
    public static function convertSelectToTag($selector, $content = TRUE)
    {
        $selector = trim(preg_replace("/\s+/", " ", $selector));

        // substitute spaces within attribute value
        while (preg_match('/\[[^\]]+"[^"]+\s[^"]+"\]/', $selector)) {
            $selector = preg_replace(
              '/(\[[^\]]+"[^"]+)\s([^"]+"\])/', "$1__SPACE__$2", $selector
            );
        }

        if (strstr($selector, ' ')) {
            $elements = explode(' ', $selector);
        } else {
            $elements = array($selector);
        }

        $previousTag = array();

        foreach (array_reverse($elements) as $element) {
            $element = str_replace('__SPACE__', ' ', $element);

            // child selector
            if ($element == '>') {
                $previousTag = array('child' => $previousTag['descendant']);
                continue;
            }

            $tag = array();

            // match element tag
            preg_match("/^([^\.#\[]*)/", $element, $eltMatches);

            if (!empty($eltMatches[1])) {
                $tag['tag'] = $eltMatches[1];
            }

            // match attributes (\[[^\]]*\]*), ids (#[^\.#\[]*),
            // and classes (\.[^\.#\[]*))
            preg_match_all(
              "/(\[[^\]]*\]*|#[^\.#\[]*|\.[^\.#\[]*)/", $element, $matches
            );

            if (!empty($matches[1])) {
                $classes = array();
                $attrs   = array();

                foreach ($matches[1] as $match) {
                    // id matched
                    if (substr($match, 0, 1) == '#') {
                        $tag['id'] = substr($match, 1);
                    }

                    // class matched
                    else if (substr($match, 0, 1) == '.') {
                        $classes[] = substr($match, 1);
                    }

                    // attribute matched
                    else if (substr($match, 0, 1) == '[' &&
                             substr($match, -1, 1) == ']') {
                        $attribute = substr($match, 1, strlen($match) - 2);
                        $attribute = str_replace('"', '', $attribute);

                        // match single word
                        if (strstr($attribute, '~=')) {
                            list($key, $value) = explode('~=', $attribute);
                            $value             = "regexp:/.*\b$value\b.*/";
                        }

                        // match substring
                        else if (strstr($attribute, '*=')) {
                            list($key, $value) = explode('*=', $attribute);
                            $value             = "regexp:/.*$value.*/";
                        }

                        // exact match
                        else {
                            list($key, $value) = explode('=', $attribute);
                        }

                        $attrs[$key] = $value;
                    }
                }

                if ($classes) {
                    $tag['class'] = join(' ', $classes);
                }

                if ($attrs) {
                    $tag['attributes'] = $attrs;
                }
            }

            // tag content
            if (is_string($content)) {
                $tag['content'] = $content;
            }

            // determine previous child/descendants
            if (!empty($previousTag['descendant'])) {
                $tag['descendant'] = $previousTag['descendant'];
            }

            else if (!empty($previousTag['child'])) {
                $tag['child'] = $previousTag['child'];
            }

            $previousTag = array('descendant' => $tag);
        }

        return $tag;
    }

    /**
     * Parse an $actual document and return an array of DOMNodes
     * matching the CSS $selector.  If an error occurs, it will
     * return FALSE.
     *
     * To only return nodes containing a certain content, give
     * the $content to match as a string.  Otherwise, setting
     * $content to TRUE will return all nodes matching $selector.
     *
     * The $actual document may be a DOMDocument or a string
     * containing XML or HTML, identified by $isHtml.
     *
     * @param  array   $selector
     * @param  string  $content
     * @param  mixed   $actual
     * @param  boolean $isHtml
     * @return boolean|array
     * @since  Method available since Release 3.3.0
     * @author Mike Naberezny <mike@maintainable.com>
     * @author Derek DeVries <derek@maintainable.com>
     * @author Tobias Schlitt <toby@php.net>
     */
    public static function cssSelect($selector, $content, $actual, $isHtml = TRUE)
    {
        $matcher = self::convertSelectToTag($selector, $content);
        $dom     = self::load($actual, $isHtml);
        $tags    = self::findNodes($dom, $matcher, $isHtml);

        return $tags;
    }

    /**
     * Parse out the options from the tag using DOM object tree.
     *
     * @param  DOMDocument $dom
     * @param  array       $options
     * @param  boolean     $isHtml
     * @return array
     * @since  Method available since Release 3.3.0
     * @author Mike Naberezny <mike@maintainable.com>
     * @author Derek DeVries <derek@maintainable.com>
     * @author Tobias Schlitt <toby@php.net>
     */
    public static function findNodes(DOMDocument $dom, array $options, $isHtml = TRUE)
    {
        $valid = array(
          'id', 'class', 'tag', 'content', 'attributes', 'parent',
          'child', 'ancestor', 'descendant', 'children'
        );

        $filtered = array();
        $options  = self::assertValidKeys($options, $valid);

        // find the element by id
        if ($options['id']) {
            $options['attributes']['id'] = $options['id'];
        }

        if ($options['class']) {
            $options['attributes']['class'] = $options['class'];
        }

        // find the element by a tag type
        if ($options['tag']) {
            if ($isHtml) {
                $elements = self::getElementsByCaseInsensitiveTagName(
                  $dom, $options['tag']
                );
            } else {
                $elements = $dom->getElementsByTagName($options['tag']);
            }

            foreach ($elements as $element) {
                $nodes[] = $element;
            }

            if (empty($nodes)) {
                return FALSE;
            }
        }

        // no tag selected, get them all
        else {
            $tags = array(
              'a', 'abbr', 'acronym', 'address', 'area', 'b', 'base', 'bdo',
              'big', 'blockquote', 'body', 'br', 'button', 'caption', 'cite',
              'code', 'col', 'colgroup', 'dd', 'del', 'div', 'dfn', 'dl',
              'dt', 'em', 'fieldset', 'form', 'frame', 'frameset', 'h1', 'h2',
              'h3', 'h4', 'h5', 'h6', 'head', 'hr', 'html', 'i', 'iframe',
              'img', 'input', 'ins', 'kbd', 'label', 'legend', 'li', 'link',
              'map', 'meta', 'noframes', 'noscript', 'object', 'ol', 'optgroup',
              'option', 'p', 'param', 'pre', 'q', 'samp', 'script', 'select',
              'small', 'span', 'strong', 'style', 'sub', 'sup', 'table',
              'tbody', 'td', 'textarea', 'tfoot', 'th', 'thead', 'title',
              'tr', 'tt', 'ul', 'var'
            );

            foreach ($tags as $tag) {
                if ($isHtml) {
                    $elements = self::getElementsByCaseInsensitiveTagName(
                      $dom, $tag
                    );
                } else {
                    $elements = $dom->getElementsByTagName($tag);
                }

                foreach ($elements as $element) {
                    $nodes[] = $element;
                }
            }

            if (empty($nodes)) {
                return FALSE;
            }
        }

        // filter by attributes
        if ($options['attributes']) {
            foreach ($nodes as $node) {
                $invalid = FALSE;

                foreach ($options['attributes'] as $name => $value) {
                    // match by regexp if like "regexp:/foo/i"
                    if (preg_match('/^regexp\s*:\s*(.*)/i', $value, $matches)) {
                        if (!preg_match($matches[1], $node->getAttribute($name))) {
                            $invalid = TRUE;
                        }
                    }

                    // class can match only a part
                    else if ($name == 'class') {
                        // split to individual classes
                        $findClasses = explode(
                          ' ', preg_replace("/\s+/", " ", $value)
                        );

                        $allClasses = explode(
                          ' ',
                          preg_replace("/\s+/", " ", $node->getAttribute($name))
                        );

                        // make sure each class given is in the actual node
                        foreach ($findClasses as $findClass) {
                            if (!in_array($findClass, $allClasses)) {
                                $invalid = TRUE;
                            }
                        }
                    }

                    // match by exact string
                    else {
                        if ($node->getAttribute($name) != $value) {
                            $invalid = TRUE;
                        }
                    }
                }

                // if every attribute given matched
                if (!$invalid) {
                    $filtered[] = $node;
                }
            }

            $nodes    = $filtered;
            $filtered = array();

            if (empty($nodes)) {
                return FALSE;
            }
        }

        // filter by content
        if ($options['content'] !== NULL) {
            foreach ($nodes as $node) {
                $invalid = FALSE;

                // match by regexp if like "regexp:/foo/i"
                if (preg_match('/^regexp\s*:\s*(.*)/i', $options['content'], $matches)) {
                    if (!preg_match($matches[1], self::getNodeText($node))) {
                        $invalid = TRUE;
                    }
                }

                // match empty string
                else if ($options['content'] === '') {
                    if (self::getNodeText($node) !== '') {
                        $invalid = TRUE;
                    }
                }

                // match by exact string
                else if (strstr(self::getNodeText($node), $options['content']) === FALSE) {
                    $invalid = TRUE;
                }

                if (!$invalid) {
                    $filtered[] = $node;
                }
            }

            $nodes    = $filtered;
            $filtered = array();

            if (empty($nodes)) {
                return FALSE;
            }
        }

        // filter by parent node
        if ($options['parent']) {
            $parentNodes = self::findNodes($dom, $options['parent'], $isHtml);
            $parentNode  = isset($parentNodes[0]) ? $parentNodes[0] : NULL;

            foreach ($nodes as $node) {
                if ($parentNode !== $node->parentNode) {
                    continue;
                }

                $filtered[] = $node;
            }

            $nodes    = $filtered;
            $filtered = array();

            if (empty($nodes)) {
                return FALSE;
            }
        }

        // filter by child node
        if ($options['child']) {
            $childNodes = self::findNodes($dom, $options['child'], $isHtml);
            $childNodes = !empty($childNodes) ? $childNodes : array();

            foreach ($nodes as $node) {
                foreach ($node->childNodes as $child) {
                    foreach ($childNodes as $childNode) {
                        if ($childNode === $child) {
                            $filtered[] = $node;
                        }
                    }
                }
            }

            $nodes    = $filtered;
            $filtered = array();

            if (empty($nodes)) {
                return FALSE;
            }
        }

        // filter by ancestor
        if ($options['ancestor']) {
            $ancestorNodes = self::findNodes($dom, $options['ancestor'], $isHtml);
            $ancestorNode  = isset($ancestorNodes[0]) ? $ancestorNodes[0] : NULL;

            foreach ($nodes as $node) {
                $parent = $node->parentNode;

                while ($parent && $parent->nodeType != XML_HTML_DOCUMENT_NODE) {
                    if ($parent === $ancestorNode) {
                        $filtered[] = $node;
                    }

                    $parent = $parent->parentNode;
                }
            }

            $nodes    = $filtered;
            $filtered = array();

            if (empty($nodes)) {
                return FALSE;
            }
        }

        // filter by descendant
        if ($options['descendant']) {
            $descendantNodes = self::findNodes($dom, $options['descendant'], $isHtml);
            $descendantNodes = !empty($descendantNodes) ? $descendantNodes : array();

            foreach ($nodes as $node) {
                foreach (self::getDescendants($node) as $descendant) {
                    foreach ($descendantNodes as $descendantNode) {
                        if ($descendantNode === $descendant) {
                            $filtered[] = $node;
                        }
                    }
                }
            }

            $nodes    = $filtered;
            $filtered = array();

            if (empty($nodes)) {
                return FALSE;
            }
        }

        // filter by children
        if ($options['children']) {
            $validChild   = array('count', 'greater_than', 'less_than', 'only');
            $childOptions = self::assertValidKeys(
                              $options['children'], $validChild
                            );

            foreach ($nodes as $node) {
                $childNodes = $node->childNodes;

                foreach ($childNodes as $childNode) {
                    if ($childNode->nodeType !== XML_CDATA_SECTION_NODE &&
                        $childNode->nodeType !== XML_TEXT_NODE) {
                        $children[] = $childNode;
                    }
                }

                // we must have children to pass this filter
                if (!empty($children)) {
                    // exact count of children
                    if ($childOptions['count'] !== NULL) {
                        if (count($children) !== $childOptions['count']) {
                            break;
                        }
                    }

                    // range count of children
                    else if ($childOptions['less_than']    !== NULL &&
                            $childOptions['greater_than'] !== NULL) {
                        if (count($children) >= $childOptions['less_than'] ||
                            count($children) <= $childOptions['greater_than']) {
                            break;
                        }
                    }

                    // less than a given count
                    else if ($childOptions['less_than'] !== NULL) {
                        if (count($children) >= $childOptions['less_than']) {
                            break;
                        }
                    }

                    // more than a given count
                    else if ($childOptions['greater_than'] !== NULL) {
                        if (count($children) <= $childOptions['greater_than']) {
                            break;
                        }
                    }

                    // match each child against a specific tag
                    if ($childOptions['only']) {
                        $onlyNodes = self::findNodes(
                          $dom, $childOptions['only'], $isHtml
                        );

                        // try to match each child to one of the 'only' nodes
                        foreach ($children as $child) {
                            $matched = FALSE;

                            foreach ($onlyNodes as $onlyNode) {
                                if ($onlyNode === $child) {
                                    $matched = TRUE;
                                }
                            }

                            if (!$matched) {
                                break(2);
                            }
                        }
                    }

                    $filtered[] = $node;
                }
            }

            $nodes = $filtered;

            if (empty($nodes)) {
                return;
            }
        }

        // return the first node that matches all criteria
        return !empty($nodes) ? $nodes : array();
    }

    /**
     * Recursively get flat array of all descendants of this node.
     *
     * @param  DOMNode $node
     * @return array
     * @since  Method available since Release 3.3.0
     * @author Mike Naberezny <mike@maintainable.com>
     * @author Derek DeVries <derek@maintainable.com>
     */
    protected static function getDescendants(DOMNode $node)
    {
        $allChildren = array();
        $childNodes  = $node->childNodes ? $node->childNodes : array();

        foreach ($childNodes as $child) {
            if ($child->nodeType === XML_CDATA_SECTION_NODE ||
                $child->nodeType === XML_TEXT_NODE) {
                continue;
            }

            $children    = self::getDescendants($child);
            $allChildren = array_merge($allChildren, $children, array($child));
        }

        return isset($allChildren) ? $allChildren : array();
    }

    /**
     * Gets elements by case insensitive tagname.
     *
     * @param  DOMDocument $dom
     * @param  string      $tag
     * @return DOMNodeList
     * @since  Method available since Release 3.4.0
     */
    protected static function getElementsByCaseInsensitiveTagName(DOMDocument $dom, $tag)
    {
        $elements = $dom->getElementsByTagName(strtolower($tag));

        if ($elements->length == 0) {
            $elements = $dom->getElementsByTagName(strtoupper($tag));
        }

        return $elements;
    }

    /**
     * Get the text value of this node's child text node.
     *
     * @param  DOMNode $node
     * @return string
     * @since  Method available since Release 3.3.0
     * @author Mike Naberezny <mike@maintainable.com>
     * @author Derek DeVries <derek@maintainable.com>
     */
    protected static function getNodeText(DOMNode $node)
    {
        if (!$node->childNodes instanceof DOMNodeList) {
            return '';
        }

        $result = '';

        foreach ($node->childNodes as $childNode) {
            if ($childNode->nodeType === XML_TEXT_NODE) {
                $result .= trim($childNode->data) . ' ';
            } else {
                $result .= self::getNodeText($childNode);
            }
        }

        return str_replace('  ', ' ', $result);
    }
}<|MERGE_RESOLUTION|>--- conflicted
+++ resolved
@@ -58,7 +58,7 @@
 {
     /**
      * Escapes a string for the use in XML documents
-     * Any Unicode character is allowed, excluding the surrogate blocks, FFFE, 
+     * Any Unicode character is allowed, excluding the surrogate blocks, FFFE,
      * and FFFF (not even as character reference).
      * See http://www.w3.org/TR/xml/#charsets
      *
@@ -69,22 +69,11 @@
      */
     public static function prepareString($string)
     {
-<<<<<<< HEAD
-        return preg_replace_callback(
-          '/[\\x00-\\x04\\x0b\\x0c\\x0e-\\x1f\\x7f]/',
-          function ($matches)
-          {
-              return sprintf('&#x%02x;', ord($matches[0]));
-          },
-          htmlspecialchars(
-            PHPUnit_Util_String::convertToUtf8($string), ENT_COMPAT, 'UTF-8'
-=======
         return preg_replace(
-          '([\\x00-\\x08\\x0b\\x0c\\x0e-\\x1f\\x7f])e',
+          '/[\\x00-\\x08\\x0b\\x0c\\x0e-\\x1f\\x7f]/',
           '',
           htmlspecialchars(
-            self::convertToUtf8($string), ENT_QUOTES, 'UTF-8'
->>>>>>> 9087b0a4
+            PHPUnit_Util_String::convertToUtf8($string), ENT_QUOTES, 'UTF-8'
           )
         );
     }
