--- conflicted
+++ resolved
@@ -106,9 +106,6 @@
         $this->assertEquals(1, $result);
         $this->assertEquals('メソッド', $matches[1]);
     }
-<<<<<<< HEAD
-}
-=======
 
     public function testParseAnnotation()
     {
@@ -123,6 +120,4 @@
      * @depends ほげ
      */
     public function methodForTestParseAnnotation() {}
-}
-?>
->>>>>>> fe0f3153
+}