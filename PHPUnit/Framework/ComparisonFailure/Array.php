--- conflicted
+++ resolved
@@ -71,7 +71,7 @@
      *
      * @return string
      */
-    public function __toString()
+    public function toString()
     {
         if ($this->hasDiff()) {
             $diff = $this->diff(
@@ -105,15 +105,6 @@
               $this->actual[$expectedKey],
               sprintf(
                 '%sarray key %s: ',
-<<<<<<< HEAD
-
-                $this->message,
-                PHPUnit_Util_Type::toString($expectedKey)
-              )
-            );
-
-            $diff .= (string)$diffObject . "\n";
-=======
 
                 $this->message,
                 PHPUnit_Util_Type::toString($expectedKey)
@@ -121,7 +112,6 @@
             );
 
             $diff .= $diffObject->toString() . "\n";
->>>>>>> 187a89ae
         }
 
         foreach ($this->actual as $actualKey => $actualValue) {
