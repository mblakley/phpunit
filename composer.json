{
    "name": "phpunit/phpunit",
    "description": "The PHP Unit Testing framework.",
    "type": "library",
    "keywords": [
        "phpunit",
        "xunit",
        "testing"
    ],
    "homepage": "https://phpunit.de/",
    "license": "BSD-3-Clause",
    "authors": [
        {
            "name": "Sebastian Bergmann",
            "email": "sebastian@phpunit.de",
            "role": "lead"
        }
    ],
    "support": {
        "issues": "https://github.com/sebastianbergmann/phpunit/issues"
    },
    "require": {
        "php": "^5.6 || ^7.0",
        "phpunit/php-file-iterator": "~1.4",
        "phpunit/php-text-template": "~1.2",
<<<<<<< HEAD
        "phpunit/php-code-coverage": "^4.0.3",
=======
        "phpunit/php-code-coverage": "^4.0.4",
>>>>>>> 855f891a
        "phpunit/php-timer": "^1.0.6",
        "phpunit/phpunit-mock-objects": "^3.2",
        "phpspec/prophecy": "^1.3.1",
        "symfony/yaml": "~2.1|~3.0",
        "sebastian/comparator": "~1.2.2",
        "sebastian/diff": "~1.2",
        "sebastian/environment": "^1.3.4 || ^2.0",
        "sebastian/exporter": "~2.0",
        "sebastian/global-state": "~1.0",
        "sebastian/object-enumerator": "~2.0",
        "sebastian/resource-operations": "~1.0",
        "sebastian/version": "~1.0|~2.0",
        "myclabs/deep-copy": "~1.3",
        "ext-dom": "*",
        "ext-json": "*",
        "ext-mbstring": "*",
        "ext-xml": "*",
        "ext-libxml": "*"
    },
    "require-dev": {
        "ext-PDO": "*"
    },
    "conflict": {
        "phpdocumentor/reflection-docblock": "3.0.2"
    },
    "config": {
        "platform": {
            "php": "5.6.0"
        }
    },
    "suggest": {
        "phpunit/php-invoker": "~1.1",
        "ext-xdebug": "*"
    },
    "bin": [
        "phpunit"
    ],
    "autoload": {
        "classmap": [
            "src/"
        ]
    },
    "autoload-dev": {
        "classmap": [
            "tests/"
        ],
        "files": [
            "src/Framework/Assert/Functions.php",
            "tests/_files/CoveredFunction.php"
        ]
    },
    "extra": {
        "branch-alias": {
            "dev-master": "5.6.x-dev"
        }
    }
}<|MERGE_RESOLUTION|>--- conflicted
+++ resolved
@@ -23,11 +23,7 @@
         "php": "^5.6 || ^7.0",
         "phpunit/php-file-iterator": "~1.4",
         "phpunit/php-text-template": "~1.2",
-<<<<<<< HEAD
-        "phpunit/php-code-coverage": "^4.0.3",
-=======
         "phpunit/php-code-coverage": "^4.0.4",
->>>>>>> 855f891a
         "phpunit/php-timer": "^1.0.6",
         "phpunit/phpunit-mock-objects": "^3.2",
         "phpspec/prophecy": "^1.3.1",
