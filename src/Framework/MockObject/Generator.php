<?php
/**
 * PHPUnit
 *
 * Copyright (c) 2010-2014, Sebastian Bergmann <sebastian@phpunit.de>.
 * All rights reserved.
 *
 * Redistribution and use in source and binary forms, with or without
 * modification, are permitted provided that the following conditions
 * are met:
 *
 *   * Redistributions of source code must retain the above copyright
 *     notice, this list of conditions and the following disclaimer.
 *
 *   * Redistributions in binary form must reproduce the above copyright
 *     notice, this list of conditions and the following disclaimer in
 *     the documentation and/or other materials provided with the
 *     distribution.
 *
 *   * Neither the name of Sebastian Bergmann nor the names of his
 *     contributors may be used to endorse or promote products derived
 *     from this software without specific prior written permission.
 *
 * THIS SOFTWARE IS PROVIDED BY THE COPYRIGHT HOLDERS AND CONTRIBUTORS
 * "AS IS" AND ANY EXPRESS OR IMPLIED WARRANTIES, INCLUDING, BUT NOT
 * LIMITED TO, THE IMPLIED WARRANTIES OF MERCHANTABILITY AND FITNESS
 * FOR A PARTICULAR PURPOSE ARE DISCLAIMED. IN NO EVENT SHALL THE
 * COPYRIGHT OWNER OR CONTRIBUTORS BE LIABLE FOR ANY DIRECT, INDIRECT,
 * INCIDENTAL, SPECIAL, EXEMPLARY, OR CONSEQUENTIAL DAMAGES (INCLUDING,
 * BUT NOT LIMITED TO, PROCUREMENT OF SUBSTITUTE GOODS OR SERVICES;
 * LOSS OF USE, DATA, OR PROFITS; OR BUSINESS INTERRUPTION) HOWEVER
 * CAUSED AND ON ANY THEORY OF LIABILITY, WHETHER IN CONTRACT, STRICT
 * LIABILITY, OR TORT (INCLUDING NEGLIGENCE OR OTHERWISE) ARISING IN
 * ANY WAY OUT OF THE USE OF THIS SOFTWARE, EVEN IF ADVISED OF THE
 * POSSIBILITY OF SUCH DAMAGE.
 *
 * @package    PHPUnit_MockObject
 * @author     Sebastian Bergmann <sebastian@phpunit.de>
 * @copyright  2010-2014 Sebastian Bergmann <sebastian@phpunit.de>
 * @license    http://www.opensource.org/licenses/BSD-3-Clause  The BSD 3-Clause License
 * @link       http://github.com/sebastianbergmann/phpunit-mock-objects
 * @since      File available since Release 1.0.0
 */

if (!function_exists('trait_exists')) {
    function trait_exists($traitname, $autoload = true)
    {
        return false;
    }
}

/**
 * Mock Object Code Generator
 *
 * @package    PHPUnit_MockObject
 * @author     Sebastian Bergmann <sebastian@phpunit.de>
 * @copyright  2010-2014 Sebastian Bergmann <sebastian@phpunit.de>
 * @license    http://www.opensource.org/licenses/BSD-3-Clause  The BSD 3-Clause License
 * @version    Release: @package_version@
 * @link       http://github.com/sebastianbergmann/phpunit-mock-objects
 * @since      Class available since Release 1.0.0
 */
class PHPUnit_Framework_MockObject_Generator
{
    /**
     * @var array
     */
    private static $cache = array();

    /**
     * @var array
     */
    protected $blacklistedMethodNames = array(
      '__CLASS__' => TRUE,
      '__DIR__' => TRUE,
      '__FILE__' => TRUE,
      '__FUNCTION__' => TRUE,
      '__LINE__' => TRUE,
      '__METHOD__' => TRUE,
      '__NAMESPACE__' => TRUE,
      '__TRAIT__' => TRUE,
      '__clone' => TRUE,
      '__halt_compiler' => TRUE,
      'abstract' => TRUE,
      'and' => TRUE,
      'array' => TRUE,
      'as' => TRUE,
      'break' => TRUE,
      'callable' => TRUE,
      'case' => TRUE,
      'catch' => TRUE,
      'class' => TRUE,
      'clone' => TRUE,
      'const' => TRUE,
      'continue' => TRUE,
      'declare' => TRUE,
      'default' => TRUE,
      'die' => TRUE,
      'do' => TRUE,
      'echo' => TRUE,
      'else' => TRUE,
      'elseif' => TRUE,
      'empty' => TRUE,
      'enddeclare' => TRUE,
      'endfor' => TRUE,
      'endforeach' => TRUE,
      'endif' => TRUE,
      'endswitch' => TRUE,
      'endwhile' => TRUE,
      'eval' => TRUE,
      'exit' => TRUE,
      'expects' => TRUE,
      'extends' => TRUE,
      'final' => TRUE,
      'for' => TRUE,
      'foreach' => TRUE,
      'function' => TRUE,
      'global' => TRUE,
      'goto' => TRUE,
      'if' => TRUE,
      'implements' => TRUE,
      'include' => TRUE,
      'include_once' => TRUE,
      'instanceof' => TRUE,
      'insteadof' => TRUE,
      'interface' => TRUE,
      'isset' => TRUE,
      'list' => TRUE,
      'namespace' => TRUE,
      'new' => TRUE,
      'or' => TRUE,
      'print' => TRUE,
      'private' => TRUE,
      'protected' => TRUE,
      'public' => TRUE,
      'require' => TRUE,
      'require_once' => TRUE,
      'return' => TRUE,
      'static' => TRUE,
      'switch' => TRUE,
      'throw' => TRUE,
      'trait' => TRUE,
      'try' => TRUE,
      'unset' => TRUE,
      'use' => TRUE,
      'var' => TRUE,
      'while' => TRUE,
      'xor' => TRUE
    );

    /**
     * @var boolean
     */
    protected $soapLoaded = NULL;

    /**
     * Returns a mock object for the specified class.
     *
     * @param  array|string                $type
     * @param  array                       $methods
     * @param  array                       $arguments
     * @param  string                      $mockClassName
     * @param  boolean                     $callOriginalConstructor
     * @param  boolean                     $callOriginalClone
     * @param  boolean                     $callAutoload
     * @param  boolean                     $cloneArguments
     * @param  boolean                     $callOriginalMethods
     * @param  object                      $proxyTarget
     * @return object
     * @throws InvalidArgumentException
     * @throws PHPUnit_Framework_Exception
     * @throws PHPUnit_Framework_MockObject_RuntimeException
     * @since  Method available since Release 1.0.0
     */
    public function getMock($type, $methods = array(), array $arguments = array(), $mockClassName = '', $callOriginalConstructor = TRUE, $callOriginalClone = TRUE, $callAutoload = TRUE, $cloneArguments = TRUE, $callOriginalMethods = FALSE, $proxyTarget = NULL)
    {
        if (!is_array($type) && !is_string($type)) {
            throw PHPUnit_Util_InvalidArgumentHelper::factory(1, 'array or string');
        }

        if (!is_string($mockClassName)) {
            throw PHPUnit_Util_InvalidArgumentHelper::factory(4, 'string');
        }

        if (!is_array($methods) && !is_null($methods)) {
            throw new InvalidArgumentException;
        }

        if (NULL !== $methods) {
            foreach ($methods as $method) {
                if (!preg_match('~[a-zA-Z_\x7f-\xff][a-zA-Z0-9_\x7f-\xff]*~', $method)) {
                    throw new PHPUnit_Framework_Exception(
                      sprintf(
                        'Cannot stub or mock method with invalid name "%s"',
                        $method
                      )
                    );
                }
            }

            if ($methods != array_unique($methods)) {
                throw new PHPUnit_Framework_MockObject_RuntimeException(
                  sprintf(
                    'Cannot stub or mock using a method list that contains duplicates: "%s"',
                    implode(', ', $methods)
                  )
                );
            }
        }

        if ($mockClassName != '' && class_exists($mockClassName, FALSE)) {
            $reflect = new ReflectionClass($mockClassName);

            if (!$reflect->implementsInterface("PHPUnit_Framework_MockObject_MockObject")) {
                throw new PHPUnit_Framework_MockObject_RuntimeException(
                  sprintf(
                    'Class "%s" already exists.',
                    $mockClassName
                  )
                );
            }
        }

        $mock = $this->generate(
          $type,
          $methods,
          $mockClassName,
          $callOriginalClone,
          $callAutoload,
          $cloneArguments,
          $callOriginalMethods
        );

        return $this->getObject(
          $mock['code'],
          $mock['mockClassName'],
          $type,
          $callOriginalConstructor,
          $callAutoload,
          $arguments,
          $callOriginalMethods,
          $proxyTarget
        );
    }

    /**
     * @param  string       $code
     * @param  string       $className
     * @param  array|string $type
     * @param  boolean      $callOriginalConstructor
     * @param  boolean      $callAutoload
     * @param  array        $arguments
     * @param  boolean      $callOriginalMethods
     * @param  object       $proxyTarget
     * @return object
     */
    protected function getObject($code, $className, $type = '', $callOriginalConstructor = FALSE, $callAutoload = FALSE, array $arguments = array(), $callOriginalMethods = FALSE, $proxyTarget = NULL)
    {
        $this->evalClass($code, $className);

        if ($callOriginalConstructor &&
            is_string($type) &&
            !interface_exists($type, $callAutoload)) {
            if (count($arguments) == 0) {
                $object = new $className;
            } else {
                $class  = new ReflectionClass($className);
                $object = $class->newInstanceArgs($arguments);
            }
        } else {
            $class = new ReflectionClass($className);
<<<<<<< HEAD
            if ($class->isInternal() || version_compare(PHP_VERSION, '5.4.0', '<')) {
=======

            if ($this->isInternalClass($class) || version_compare(PHP_VERSION, '5.4.0', '<')) {
>>>>>>> 0b3a669c
                $object = unserialize(
                    sprintf('O:%d:"%s":0:{}', strlen($className), $className)
                );
            } else {
                $object = $class->newInstanceWithoutConstructor();
            }
        }

        if ($callOriginalMethods) {
            if (!is_object($proxyTarget)) {
                if (count($arguments) == 0) {
                    $proxyTarget = new $type;
                } else {
                    $class       = new ReflectionClass($type);
                    $proxyTarget = $class->newInstanceArgs($arguments);
                }
            }

            $object->__phpunit_setOriginalObject($proxyTarget);
        }

        return $object;
    }

    /**
     * @param  ReflectionClass $class
     * @return boolean
     * @since  Method available since Release 2.0.8
     */
    private function isInternalClass(ReflectionClass $class)
    {
        while ($class) {
            if ($class->isInternal()) {
                return true;
            }

            $class = $class->getParentClass();
        }

        return false;
    }

    /**
     * @param string $code
     * @param string $className
     */
    protected function evalClass($code, $className)
    {
        if (!class_exists($className, FALSE)) {
            eval($code);
        }
    }

    /**
     * Returns a mock object for the specified abstract class with all abstract
     * methods of the class mocked. Concrete methods to mock can be specified with
     * the last parameter
     *
     * @param  string                      $originalClassName
     * @param  array                       $arguments
     * @param  string                      $mockClassName
     * @param  boolean                     $callOriginalConstructor
     * @param  boolean                     $callOriginalClone
     * @param  boolean                     $callAutoload
     * @param  array                       $mockedMethods
     * @param  boolean                     $cloneArguments
     * @return object
     * @since  Method available since Release 1.0.0
     * @throws PHPUnit_Framework_MockObject_RuntimeException
     * @throws PHPUnit_Framework_Exception
     */
    public function getMockForAbstractClass($originalClassName, array $arguments = array(), $mockClassName = '', $callOriginalConstructor = TRUE, $callOriginalClone = TRUE, $callAutoload = TRUE, $mockedMethods = array(), $cloneArguments = TRUE)
    {
        if (!is_string($originalClassName)) {
            throw PHPUnit_Util_InvalidArgumentHelper::factory(1, 'string');
        }

        if (!is_string($mockClassName)) {
            throw PHPUnit_Util_InvalidArgumentHelper::factory(3, 'string');
        }

        if (class_exists($originalClassName, $callAutoload) ||
            interface_exists($originalClassName, $callAutoload)) {
            $reflector = new ReflectionClass($originalClassName);
            $methods   = $mockedMethods;

            foreach ($reflector->getMethods() as $method) {
                if ($method->isAbstract() && !in_array($method->getName(), $methods)) {
                    $methods[] = $method->getName();
                }
            }

            if (empty($methods)) {
                $methods = NULL;
            }

            return $this->getMock(
              $originalClassName,
              $methods,
              $arguments,
              $mockClassName,
              $callOriginalConstructor,
              $callOriginalClone,
              $callAutoload,
              $cloneArguments
            );
        } else {
            throw new PHPUnit_Framework_MockObject_RuntimeException(
              sprintf('Class "%s" does not exist.', $originalClassName)
            );
        }
    }

    /**
     * Returns a mock object for the specified trait with all abstract methods
     * of the trait mocked. Concrete methods to mock can be specified with the
     * `$mockedMethods` parameter.
     *
     * @param  string                   $traitName
     * @param  array                    $arguments
     * @param  string                   $mockClassName
     * @param  boolean                  $callOriginalConstructor
     * @param  boolean                  $callOriginalClone
     * @param  boolean                  $callAutoload
     * @param  array                    $mockedMethods
     * @param  boolean                  $cloneArguments
     * @return object
     * @since  Method available since Release 1.2.3
     * @throws PHPUnit_Framework_MockObject_RuntimeException
     * @throws PHPUnit_Framework_Exception
     */
    public function getMockForTrait($traitName, array $arguments = array(), $mockClassName = '', $callOriginalConstructor = TRUE, $callOriginalClone = TRUE, $callAutoload = TRUE, $mockedMethods = array(), $cloneArguments = TRUE)
    {
        if (!is_string($traitName)) {
            throw PHPUnit_Util_InvalidArgumentHelper::factory(1, 'string');
        }

        if (!is_string($mockClassName)) {
            throw PHPUnit_Util_InvalidArgumentHelper::factory(3, 'string');
        }

        if (!trait_exists($traitName, $callAutoload)) {
            throw new PHPUnit_Framework_MockObject_RuntimeException(
              sprintf(
                'Trait "%s" does not exist.',
                $traitName
              )
            );
        }

        $className = $this->generateClassName(
          $traitName, '', 'Trait_'
        );

        $templateDir   = dirname(__FILE__) . DIRECTORY_SEPARATOR . 'Generator' .
                         DIRECTORY_SEPARATOR;
        $classTemplate = new Text_Template(
                           $templateDir . 'trait_class.tpl'
                         );

        $classTemplate->setVar(
          array(
            'prologue'   => 'abstract ',
            'class_name' => $className['className'],
            'trait_name' => $traitName
          )
        );

        $this->evalClass(
          $classTemplate->render(),
          $className['className']
        );

        return $this->getMockForAbstractClass($className['className'], $arguments, $mockClassName, $callOriginalConstructor, $callOriginalClone, $callAutoload, $mockedMethods, $cloneArguments);
    }

    /**
     * Returns an object for the specified trait.
     *
     * @param  string                      $traitName
     * @param  array                       $arguments
     * @param  string                      $traitClassName
     * @param  boolean                     $callOriginalConstructor
     * @param  boolean                     $callOriginalClone
     * @param  boolean                     $callAutoload
     * @return object
     * @since  Method available since Release 1.1.0
     * @throws PHPUnit_Framework_MockObject_RuntimeException
     * @throws PHPUnit_Framework_Exception
     */
    public function getObjectForTrait($traitName, array $arguments = array(), $traitClassName = '', $callOriginalConstructor = TRUE, $callOriginalClone = TRUE, $callAutoload = TRUE)
    {
        if (!is_string($traitName)) {
            throw PHPUnit_Util_InvalidArgumentHelper::factory(1, 'string');
        }

        if (!is_string($traitClassName)) {
            throw PHPUnit_Util_InvalidArgumentHelper::factory(3, 'string');
        }

        if (!trait_exists($traitName, $callAutoload)) {
            throw new PHPUnit_Framework_MockObject_RuntimeException(
              sprintf(
                'Trait "%s" does not exist.',
                $traitName
              )
            );
        }

        $className = $this->generateClassName(
          $traitName, $traitClassName, 'Trait_'
        );

        $templateDir   = dirname(__FILE__) . DIRECTORY_SEPARATOR . 'Generator' .
                         DIRECTORY_SEPARATOR;
        $classTemplate = new Text_Template(
                           $templateDir . 'trait_class.tpl'
                         );

        $classTemplate->setVar(
          array(
            'prologue'   => '',
            'class_name' => $className['className'],
            'trait_name' => $traitName
          )
        );

        return $this->getObject(
          $classTemplate->render(),
          $className['className']
        );
    }

    /**
     * @param  array|string $type
     * @param  array        $methods
     * @param  string       $mockClassName
     * @param  boolean      $callOriginalClone
     * @param  boolean      $callAutoload
     * @param  boolean      $cloneArguments
     * @param  boolean      $callOriginalMethods
     * @return array
     */
    public function generate($type, array $methods = NULL, $mockClassName = '', $callOriginalClone = TRUE, $callAutoload = TRUE, $cloneArguments = TRUE, $callOriginalMethods = FALSE)
    {
        if (is_array($type)) {
            sort($type);
        }

        if ($mockClassName == '') {
            $key = md5(
              is_array($type) ? join('_', $type) : $type .
              serialize($methods) .
              serialize($callOriginalClone) .
              serialize($cloneArguments) .
              serialize($callOriginalMethods)
            );

            if (isset(self::$cache[$key])) {
                return self::$cache[$key];
            }
        }

        $mock = $this->generateMock(
          $type,
          $methods,
          $mockClassName,
          $callOriginalClone,
          $callAutoload,
          $cloneArguments,
          $callOriginalMethods
        );

        if (isset($key)) {
            self::$cache[$key] = $mock;
        }

        return $mock;
    }

    /**
     * @param  string                      $wsdlFile
     * @param  string                      $className
     * @param  array                       $methods
     * @param  array                       $options
     * @return string
     * @throws PHPUnit_Framework_MockObject_RuntimeException
     */
    public function generateClassFromWsdl($wsdlFile, $className, array $methods = array(), array $options = array())
    {
        if ($this->soapLoaded === NULL) {
            $this->soapLoaded = extension_loaded('soap');
        }

        if ($this->soapLoaded) {
            $options = array_merge($options, array('cache_wsdl'=>FALSE));
            $client   = new SoapClient($wsdlFile, $options);
            $_methods = array_unique($client->__getFunctions());
            unset($client);

            sort($_methods);

            $templateDir    = dirname(__FILE__) . DIRECTORY_SEPARATOR .
                              'Generator' . DIRECTORY_SEPARATOR;
            $methodTemplate = new Text_Template(
                                $templateDir . 'wsdl_method.tpl'
                              );
            $methodsBuffer  = '';

            foreach ($_methods as $method) {
                $nameStart = strpos($method, ' ') + 1;
                $nameEnd   = strpos($method, '(');
                $name      = substr($method, $nameStart, $nameEnd - $nameStart);

                if (empty($methods) || in_array($name, $methods)) {
                    $args    = explode(
                                 ',',
                                 substr(
                                   $method,
                                   $nameEnd + 1,
                                   strpos($method, ')') - $nameEnd - 1
                                 )
                               );
                    $numArgs = count($args);

                    for ($i = 0; $i < $numArgs; $i++) {
                        $args[$i] = substr($args[$i], strpos($args[$i], '$'));
                    }

                    $methodTemplate->setVar(
                      array(
                        'method_name' => $name,
                        'arguments'   => join(', ', $args)
                      )
                    );

                    $methodsBuffer .= $methodTemplate->render();
                }
            }

            $optionsBuffer = 'array(';

            foreach ($options as $key => $value) {
                $optionsBuffer .= $key . ' => ' . $value;
            }

            $optionsBuffer .= ')';

            $classTemplate = new Text_Template(
              $templateDir . 'wsdl_class.tpl'
            );

            $namespace = '';

            if (strpos($className, '\\') !== FALSE) {
                $parts     = explode('\\', $className);
                $className = array_pop($parts);
                $namespace = 'namespace ' . join('\\', $parts) . ';' . "\n\n";
            }

            $classTemplate->setVar(
              array(
                'namespace'  => $namespace,
                'class_name' => $className,
                'wsdl'       => $wsdlFile,
                'options'    => $optionsBuffer,
                'methods'    => $methodsBuffer
              )
            );

            return $classTemplate->render();
        } else {
            throw new PHPUnit_Framework_MockObject_RuntimeException(
              'The SOAP extension is required to generate a mock object ' .
              'from WSDL.'
            );
        }
    }

    /**
     * @param  array|string                $type
     * @param  array|null                  $methods
     * @param  string                      $mockClassName
     * @param  boolean                     $callOriginalClone
     * @param  boolean                     $callAutoload
     * @param  boolean                     $cloneArguments
     * @param  boolean                     $callOriginalMethods
     * @return array
     * @throws PHPUnit_Framework_Exception
     */
    protected function generateMock($type, $methods, $mockClassName, $callOriginalClone, $callAutoload, $cloneArguments, $callOriginalMethods)
    {
        $templateDir   = dirname(__FILE__) . DIRECTORY_SEPARATOR . 'Generator' .
                         DIRECTORY_SEPARATOR;
        $classTemplate = new Text_Template(
                           $templateDir . 'mocked_class.tpl'
                         );

        $additionalInterfaces = array();
        $cloneTemplate        = '';
        $isClass              = FALSE;
        $isInterface          = FALSE;

        $mockClassName = $this->generateClassName(
          $type, $mockClassName, 'Mock_'
        );

        if (is_array($type)) {
            foreach ($type as $_type) {
                if (!interface_exists($_type, $callAutoload)) {
                    throw new PHPUnit_Framework_Exception(
                      sprintf(
                        'Interface "%s" does not exist.', $_type
                      )
                    );
                }

                $additionalInterfaces[] = $_type;

                foreach (get_class_methods($_type) as $method) {
                    if (in_array($method, $methods)) {
                        throw new PHPUnit_Framework_Exception(
                          sprintf(
                            'Duplicate method "%s" not allowed.', $method
                          )
                        );
                    }

                    $methods[] = $method;
                }
            }
        }

        if (class_exists($mockClassName['fullClassName'], $callAutoload)) {
            $isClass = TRUE;
        } else {
            if (interface_exists($mockClassName['fullClassName'], $callAutoload)) {
                $isInterface = TRUE;
            }
        }

        if (!class_exists($mockClassName['fullClassName'], $callAutoload) &&
            !interface_exists($mockClassName['fullClassName'], $callAutoload)) {
            $prologue = 'class ' . $mockClassName['originalClassName'] . "\n{\n}\n\n";

            if (!empty($mockClassName['namespaceName'])) {
                $prologue = 'namespace ' . $mockClassName['namespaceName'] .
                            " {\n\n" . $prologue . "}\n\n" .
                            "namespace {\n\n";

                $epilogue = "\n\n}";
            }

            $cloneTemplate = new Text_Template(
              $templateDir . 'mocked_clone.tpl'
            );
        } else {
            $class = new ReflectionClass($mockClassName['fullClassName']);

            if ($class->isFinal()) {
                throw new PHPUnit_Framework_Exception(
                  sprintf(
                    'Class "%s" is declared "final" and cannot be mocked.',
                    $mockClassName['fullClassName']
                  )
                );
            }

            if ($class->hasMethod('__clone')) {
                $cloneMethod = $class->getMethod('__clone');

                if (!$cloneMethod->isFinal()) {
                    if ($callOriginalClone && !$isInterface) {
                        $cloneTemplate = new Text_Template(
                          $templateDir . 'unmocked_clone.tpl'
                        );
                    } else {
                        $cloneTemplate = new Text_Template(
                          $templateDir . 'mocked_clone.tpl'
                        );
                    }
                }
            } else {
                $cloneTemplate = new Text_Template(
                  $templateDir . 'mocked_clone.tpl'
                );
            }
        }

        if (is_object($cloneTemplate)) {
            $cloneTemplate = $cloneTemplate->render();
        }

        if (is_array($methods) && empty($methods) &&
            ($isClass || $isInterface)) {
            $methods = get_class_methods($mockClassName['fullClassName']);
        }

        if (!is_array($methods)) {
            $methods = array();
        }

        $mockedMethods = '';

        if (isset($class)) {
            // https://github.com/sebastianbergmann/phpunit-mock-objects/issues/103
            if ($isInterface && $class->implementsInterface('Traversable') &&
                !$class->implementsInterface('Iterator') &&
                !$class->implementsInterface('IteratorAggregate')) {
                $additionalInterfaces[] = 'Iterator';
                $methods = array_merge($methods, get_class_methods('Iterator'));
            }

            foreach ($methods as $methodName) {
                try {
                    $method = $class->getMethod($methodName);

                    if ($this->canMockMethod($method)) {
                        $mockedMethods .= $this->generateMockedMethodDefinitionFromExisting(
                          $templateDir,
                          $method,
                          $cloneArguments,
                          $callOriginalMethods
                        );
                    }
                } catch (ReflectionException $e) {
                    $mockedMethods .= $this->generateMockedMethodDefinition(
                      $templateDir, $mockClassName['fullClassName'], $methodName, $cloneArguments
                    );
                }
            }
        } else {
            foreach ($methods as $methodName) {
                $mockedMethods .= $this->generateMockedMethodDefinition(
                  $templateDir, $mockClassName['fullClassName'], $methodName, $cloneArguments
                );
            }
        }

        $method = '';

        if (!in_array('method', $methods)) {
            $methodTemplate = new Text_Template(
                $templateDir . 'mocked_class_method.tpl'
            );

            $method = $methodTemplate->render();
        }

        $classTemplate->setVar(
          array(
            'prologue'          => isset($prologue) ? $prologue : '',
            'epilogue'          => isset($epilogue) ? $epilogue : '',
            'class_declaration' => $this->generateMockClassDeclaration(
                                     $mockClassName,
                                     $isInterface,
                                     $additionalInterfaces
                                   ),
            'clone'             => $cloneTemplate,
            'mock_class_name'   => $mockClassName['className'],
            'mocked_methods'    => $mockedMethods,
            'method'            => $method
          )
        );

        return array(
          'code'          => $classTemplate->render(),
          'mockClassName' => $mockClassName['className']
        );
    }

    /**
     * @param  array|string $type
     * @param  string       $className
     * @param  string       $prefix
     * @return array
     */
    protected function generateClassName($type, $className, $prefix)
    {
        if (is_array($type)) {
            $type = join('_', $type);
        }

        if ($type[0] == '\\') {
            $type = substr($type, 1);
        }

        $classNameParts = explode('\\', $type);

        if (count($classNameParts) > 1) {
            $type          = array_pop($classNameParts);
            $namespaceName = join('\\', $classNameParts);
            $fullClassName = $namespaceName . '\\' . $type;
        } else {
            $namespaceName = '';
            $fullClassName = $type;
        }

        if ($className == '') {
            do {
                $className = $prefix . $type . '_' .
                             substr(md5(microtime()), 0, 8);
            } while (class_exists($className, FALSE));
        }

        return array(
          'className'         => $className,
          'originalClassName' => $type,
          'fullClassName'     => $fullClassName,
          'namespaceName'     => $namespaceName
        );
    }

    /**
     * @param  array   $mockClassName
     * @param  boolean $isInterface
     * @param  array   $additionalInterfaces
     * @return array
     */
    protected function generateMockClassDeclaration(array $mockClassName, $isInterface, array $additionalInterfaces = array())
    {
        $buffer = 'class ';

        $additionalInterfaces[] = 'PHPUnit_Framework_MockObject_MockObject';
        $interfaces = implode(', ', $additionalInterfaces);

        if ($isInterface) {
            $buffer .= sprintf(
              "%s implements %s, %s%s",
              $mockClassName['className'],
              $interfaces,
              !empty($mockClassName['namespaceName']) ? $mockClassName['namespaceName'] . '\\' : '',
              $mockClassName['originalClassName']
            );
        } else {
            $buffer .= sprintf(
              "%s extends %s%s implements %s",
              $mockClassName['className'],
              !empty($mockClassName['namespaceName']) ? $mockClassName['namespaceName'] . '\\' : '',
              $mockClassName['originalClassName'],
              $interfaces
            );
        }

        return $buffer;
    }

    /**
     * @param  string           $templateDir
     * @param  ReflectionMethod $method
     * @param  boolean          $cloneArguments
     * @param  boolean          $callOriginalMethods
     * @return string
     */
    protected function generateMockedMethodDefinitionFromExisting($templateDir, ReflectionMethod $method, $cloneArguments, $callOriginalMethods)
    {
        if ($method->isPrivate()) {
            $modifier = 'private';
        } elseif ($method->isProtected()) {
            $modifier = 'protected';
        } else {
            $modifier = 'public';
        }

        if ($method->isStatic()) {
            $modifier .= ' static';
        }

        if ($method->returnsReference()) {
            $reference = '&';
        } else {
            $reference = '';
        }

        return $this->generateMockedMethodDefinition(
          $templateDir,
          $method->getDeclaringClass()->getName(),
          $method->getName(),
          $cloneArguments,
          $modifier,
          $this->getMethodParameters($method),
          $this->getMethodParameters($method, TRUE),
          $reference,
          $callOriginalMethods,
          $method->isStatic()
        );
    }

    /**
     * @param  string  $templateDir
     * @param  string  $className
     * @param  string  $methodName
     * @param  boolean $cloneArguments
     * @param  string  $modifier
     * @param  string  $arguments_decl
     * @param  string  $arguments_call
     * @param  string  $reference
     * @param  boolean $callOriginalMethods
     * @param  boolean $static
     * @return string
     */
    protected function generateMockedMethodDefinition($templateDir, $className, $methodName, $cloneArguments = TRUE, $modifier = 'public', $arguments_decl = '', $arguments_call = '', $reference = '', $callOriginalMethods = FALSE, $static = FALSE)
    {
        if ($static) {
            $templateFile = 'mocked_static_method.tpl';
        } else {
            $templateFile = sprintf(
              '%s_method.tpl',
              $callOriginalMethods ? 'proxied' : 'mocked'
            );
        }

        $template = new Text_Template($templateDir . $templateFile);

        $template->setVar(
          array(
            'arguments_decl'  => $arguments_decl,
            'arguments_call'  => $arguments_call,
            'arguments_count' => !empty($arguments_call) ? count(explode(',', $arguments_call)) : 0,
            'class_name'      => $className,
            'method_name'     => $methodName,
            'modifier'        => $modifier,
            'reference'       => $reference,
            'clone_arguments' => $cloneArguments ? 'TRUE' : 'FALSE'
          )
        );

        return $template->render();
    }

    /**
     * @param  ReflectionMethod $method
     * @return boolean
     */
    protected function canMockMethod(ReflectionMethod $method)
    {
        if ($method->isConstructor() ||
            $method->isFinal() ||
            isset($this->blacklistedMethodNames[$method->getName()])) {
            return FALSE;
        }

        return TRUE;
    }

    /**
     * Returns the parameters of a function or method.
     *
     * @param  ReflectionMethod $method
     * @param  boolean          $forCall
     * @return string
     * @throws PHPUnit_Framework_MockObject_RuntimeException
     * @since  Method available since Release 2.0.0
     */
    protected function getMethodParameters(ReflectionMethod $method, $forCall = FALSE)
    {
        $parameters = array();

        foreach ($method->getParameters() as $i => $parameter) {
            $name = '$' . $parameter->getName();

            /* Note: PHP extensions may use empty names for reference arguments
             * or "..." for methods taking a variable number of arguments.
             */
            if ($name === '$' || $name === '$...') {
                $name = '$arg' . $i;
            }

            $default   = '';
            $reference = '';
            $typeHint  = '';

            if (!$forCall) {
                if ($parameter->isArray()) {
                    $typeHint = 'array ';
                } elseif ((defined('HHVM_VERSION') || version_compare(PHP_VERSION, '5.4.0', '>='))
                          && $parameter->isCallable()) {
                    $typeHint = 'callable ';
                } else {
                    try {
                        $class = $parameter->getClass();
                    } catch (ReflectionException $e) {
                        throw new PHPUnit_Framework_MockObject_RuntimeException(
                          sprintf(
                            'Cannot mock %s::%s() because a class or ' .
                            'interface used in the signature is not loaded',
                            $method->getDeclaringClass()->getName(),
                            $method->getName()
                          ),
                          0,
                          $e
                        );
                    }

                    if ($class !== NULL) {
                        $typeHint = $class->getName() . ' ';
                    }
                }

                if ($parameter->isDefaultValueAvailable()) {
                    $value   = $parameter->getDefaultValue();
                    $default = ' = ' . var_export($value, TRUE);
                } elseif ($parameter->isOptional()) {
                    $default = ' = null';
                }
            }

            if ($parameter->isPassedByReference()) {
                $reference = '&';
            }

            $parameters[] = $typeHint . $reference . $name . $default;
        }

        return join(', ', $parameters);
    }
}<|MERGE_RESOLUTION|>--- conflicted
+++ resolved
@@ -269,12 +269,8 @@
             }
         } else {
             $class = new ReflectionClass($className);
-<<<<<<< HEAD
-            if ($class->isInternal() || version_compare(PHP_VERSION, '5.4.0', '<')) {
-=======
 
             if ($this->isInternalClass($class) || version_compare(PHP_VERSION, '5.4.0', '<')) {
->>>>>>> 0b3a669c
                 $object = unserialize(
                     sprintf('O:%d:"%s":0:{}', strlen($className), $className)
                 );
