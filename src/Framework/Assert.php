--- conflicted
+++ resolved
@@ -3029,13 +3029,9 @@
      */
     public static function readAttribute($classOrObject, string $attributeName)
     {
-<<<<<<< HEAD
         self::createWarning('readAttribute() is deprecated and will be removed in PHPUnit 9.');
 
-        if (!self::isValidAttributeName($attributeName)) {
-=======
         if (!self::isValidClassAttributeName($attributeName)) {
->>>>>>> 90cff07c
             throw InvalidArgumentHelper::factory(2, 'valid attribute name');
         }
 
@@ -3205,7 +3201,6 @@
         self::$count = 0;
     }
 
-<<<<<<< HEAD
     private static function detectLocationHint(string $message): ?array
     {
         $hint  = null;
@@ -3230,15 +3225,12 @@
         return $hint;
     }
 
-    private static function isValidAttributeName(string $attributeName): bool
-=======
     private static function isValidObjectAttributeName(string $attributeName): bool
     {
         return \preg_match('/[^\x00-\x1f\x7f-\x9f]+/', $attributeName);
     }
 
     private static function isValidClassAttributeName(string $attributeName): bool
->>>>>>> 90cff07c
     {
         return (bool) \preg_match('/[a-zA-Z_\x7f-\xff][a-zA-Z0-9_\x7f-\xff]*/', $attributeName);
     }
