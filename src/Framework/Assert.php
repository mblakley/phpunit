<?php
/**
 * PHPUnit
 *
 * Copyright (c) 2001-2014, Sebastian Bergmann <sebastian@phpunit.de>.
 * All rights reserved.
 *
 * Redistribution and use in source and binary forms, with or without
 * modification, are permitted provided that the following conditions
 * are met:
 *
 *   * Redistributions of source code must retain the above copyright
 *     notice, this list of conditions and the following disclaimer.
 *
 *   * Redistributions in binary form must reproduce the above copyright
 *     notice, this list of conditions and the following disclaimer in
 *     the documentation and/or other materials provided with the
 *     distribution.
 *
 *   * Neither the name of Sebastian Bergmann nor the names of his
 *     contributors may be used to endorse or promote products derived
 *     from this software without specific prior written permission.
 *
 * THIS SOFTWARE IS PROVIDED BY THE COPYRIGHT HOLDERS AND CONTRIBUTORS
 * "AS IS" AND ANY EXPRESS OR IMPLIED WARRANTIES, INCLUDING, BUT NOT
 * LIMITED TO, THE IMPLIED WARRANTIES OF MERCHANTABILITY AND FITNESS
 * FOR A PARTICULAR PURPOSE ARE DISCLAIMED. IN NO EVENT SHALL THE
 * COPYRIGHT OWNER OR CONTRIBUTORS BE LIABLE FOR ANY DIRECT, INDIRECT,
 * INCIDENTAL, SPECIAL, EXEMPLARY, OR CONSEQUENTIAL DAMAGES (INCLUDING,
 * BUT NOT LIMITED TO, PROCUREMENT OF SUBSTITUTE GOODS OR SERVICES;
 * LOSS OF USE, DATA, OR PROFITS; OR BUSINESS INTERRUPTION) HOWEVER
 * CAUSED AND ON ANY THEORY OF LIABILITY, WHETHER IN CONTRACT, STRICT
 * LIABILITY, OR TORT (INCLUDING NEGLIGENCE OR OTHERWISE) ARISING IN
 * ANY WAY OUT OF THE USE OF THIS SOFTWARE, EVEN IF ADVISED OF THE
 * POSSIBILITY OF SUCH DAMAGE.
 *
 * @package    PHPUnit
 * @subpackage Framework
 * @author     Sebastian Bergmann <sebastian@phpunit.de>
 * @copyright  2001-2014 Sebastian Bergmann <sebastian@phpunit.de>
 * @license    http://www.opensource.org/licenses/BSD-3-Clause  The BSD 3-Clause License
 * @link       http://www.phpunit.de/
 * @since      File available since Release 2.0.0
 */

/**
 * A set of assert methods.
 *
 * @package    PHPUnit
 * @subpackage Framework
 * @author     Sebastian Bergmann <sebastian@phpunit.de>
 * @copyright  2001-2014 Sebastian Bergmann <sebastian@phpunit.de>
 * @license    http://www.opensource.org/licenses/BSD-3-Clause  The BSD 3-Clause License
 * @link       http://www.phpunit.de/
 * @since      Class available since Release 2.0.0
 */
abstract class PHPUnit_Framework_Assert
{
    /**
     * @var integer
     */
    private static $count = 0;

    /**
     * Asserts that an array has a specified key.
     *
     * @param mixed             $key
     * @param array|ArrayAccess $array
     * @param string            $message
     * @since  Method available since Release 3.0.0
     */
    public static function assertArrayHasKey($key, $array, $message = '')
    {
        if (!(is_integer($key) || is_string($key))) {
            throw PHPUnit_Util_InvalidArgumentHelper::factory(
              1, 'integer or string'
            );
        }

        if (!(is_array($array) || $array instanceof ArrayAccess)) {
            throw PHPUnit_Util_InvalidArgumentHelper::factory(
              2, 'array or ArrayAccess'
            );
        }

        $constraint = new PHPUnit_Framework_Constraint_ArrayHasKey($key);

        self::assertThat($array, $constraint, $message);
    }

    /**
     * Asserts that an array does not have a specified key.
     *
     * @param mixed             $key
     * @param array|ArrayAccess $array
     * @param string            $message
     * @since  Method available since Release 3.0.0
     */
    public static function assertArrayNotHasKey($key, $array, $message = '')
    {
        if (!(is_integer($key) || is_string($key))) {
            throw PHPUnit_Util_InvalidArgumentHelper::factory(
              1, 'integer or string'
            );
        }

        if (!(is_array($array) || $array instanceof ArrayAccess)) {
            throw PHPUnit_Util_InvalidArgumentHelper::factory(
              2, 'array or ArrayAccess'
            );
        }

        $constraint = new PHPUnit_Framework_Constraint_Not(
          new PHPUnit_Framework_Constraint_ArrayHasKey($key)
        );

        self::assertThat($array, $constraint, $message);
    }

    /**
     * Asserts that a haystack contains a needle.
     *
     * @param mixed   $needle
     * @param mixed   $haystack
     * @param string  $message
     * @param boolean $ignoreCase
     * @param boolean $checkForObjectIdentity
     * @param boolean $checkForNonObjectIdentity
     * @since  Method available since Release 2.1.0
     */
    public static function assertContains($needle, $haystack, $message = '', $ignoreCase = false, $checkForObjectIdentity = true, $checkForNonObjectIdentity = false)
    {
        if (is_array($haystack) ||
            is_object($haystack) && $haystack instanceof Traversable) {
            $constraint = new PHPUnit_Framework_Constraint_TraversableContains(
              $needle, $checkForObjectIdentity, $checkForNonObjectIdentity
            );
        } elseif (is_string($haystack)) {
            $constraint = new PHPUnit_Framework_Constraint_StringContains(
              $needle, $ignoreCase
            );
        } else {
            throw PHPUnit_Util_InvalidArgumentHelper::factory(
              2, 'array, traversable or string'
            );
        }

        self::assertThat($haystack, $constraint, $message);
    }

    /**
     * Asserts that a haystack that is stored in a static attribute of a class
     * or an attribute of an object contains a needle.
     *
     * @param mixed   $needle
     * @param string  $haystackAttributeName
     * @param mixed   $haystackClassOrObject
     * @param string  $message
     * @param boolean $ignoreCase
     * @param boolean $checkForObjectIdentity
     * @param boolean $checkForNonObjectIdentity
     * @since  Method available since Release 3.0.0
     */
    public static function assertAttributeContains($needle, $haystackAttributeName, $haystackClassOrObject, $message = '', $ignoreCase = false, $checkForObjectIdentity = true, $checkForNonObjectIdentity = false)
    {
        self::assertContains(
          $needle,
          self::readAttribute($haystackClassOrObject, $haystackAttributeName),
          $message,
          $ignoreCase,
          $checkForObjectIdentity,
          $checkForNonObjectIdentity
        );
    }

    /**
     * Asserts that a haystack does not contain a needle.
     *
     * @param mixed   $needle
     * @param mixed   $haystack
     * @param string  $message
     * @param boolean $ignoreCase
     * @param boolean $checkForObjectIdentity
     * @param boolean $checkForNonObjectIdentity
     * @since  Method available since Release 2.1.0
     */
    public static function assertNotContains($needle, $haystack, $message = '', $ignoreCase = false, $checkForObjectIdentity = true, $checkForNonObjectIdentity = false)
    {
        if (is_array($haystack) ||
            is_object($haystack) && $haystack instanceof Traversable) {
            $constraint = new PHPUnit_Framework_Constraint_Not(
              new PHPUnit_Framework_Constraint_TraversableContains(
                $needle, $checkForObjectIdentity, $checkForNonObjectIdentity
              )
            );
        } elseif (is_string($haystack)) {
            $constraint = new PHPUnit_Framework_Constraint_Not(
              new PHPUnit_Framework_Constraint_StringContains(
                $needle, $ignoreCase
              )
            );
        } else {
            throw PHPUnit_Util_InvalidArgumentHelper::factory(
              2, 'array, traversable or string'
            );
        }

        self::assertThat($haystack, $constraint, $message);
    }

    /**
     * Asserts that a haystack that is stored in a static attribute of a class
     * or an attribute of an object does not contain a needle.
     *
     * @param mixed   $needle
     * @param string  $haystackAttributeName
     * @param mixed   $haystackClassOrObject
     * @param string  $message
     * @param boolean $ignoreCase
     * @param boolean $checkForObjectIdentity
     * @param boolean $checkForNonObjectIdentity
     * @since  Method available since Release 3.0.0
     */
    public static function assertAttributeNotContains($needle, $haystackAttributeName, $haystackClassOrObject, $message = '', $ignoreCase = false, $checkForObjectIdentity = true, $checkForNonObjectIdentity = false)
    {
        self::assertNotContains(
          $needle,
          self::readAttribute($haystackClassOrObject, $haystackAttributeName),
          $message,
          $ignoreCase,
          $checkForObjectIdentity,
          $checkForNonObjectIdentity
        );
    }

    /**
     * Asserts that a haystack contains only values of a given type.
     *
     * @param string  $type
     * @param mixed   $haystack
     * @param boolean $isNativeType
     * @param string  $message
     * @since  Method available since Release 3.1.4
     */
    public static function assertContainsOnly($type, $haystack, $isNativeType = null, $message = '')
    {
        if (!(is_array($haystack) ||
            is_object($haystack) && $haystack instanceof Traversable)) {
            throw PHPUnit_Util_InvalidArgumentHelper::factory(
              2, 'array or traversable'
            );
        }

        if ($isNativeType == null) {
            $isNativeType = PHPUnit_Util_Type::isType($type);
        }

        self::assertThat(
          $haystack,
          new PHPUnit_Framework_Constraint_TraversableContainsOnly(
            $type, $isNativeType
          ),
          $message
        );
    }

    /**
     * Asserts that a haystack contains only instances of a given classname
     *
     * @param string            $classname
     * @param array|Traversable $haystack
     * @param string            $message
     */
    public static function assertContainsOnlyInstancesOf($classname, $haystack, $message = '')
    {
        if (!(is_array($haystack) ||
            is_object($haystack) && $haystack instanceof Traversable)) {
            throw PHPUnit_Util_InvalidArgumentHelper::factory(
              2, 'array or traversable'
            );
        }

        self::assertThat(
            $haystack,
            new PHPUnit_Framework_Constraint_TraversableContainsOnly(
                $classname, false
            ),
            $message
        );
    }

    /**
     * Asserts that a haystack that is stored in a static attribute of a class
     * or an attribute of an object contains only values of a given type.
     *
     * @param string  $type
     * @param string  $haystackAttributeName
     * @param mixed   $haystackClassOrObject
     * @param boolean $isNativeType
     * @param string  $message
     * @since  Method available since Release 3.1.4
     */
    public static function assertAttributeContainsOnly($type, $haystackAttributeName, $haystackClassOrObject, $isNativeType = null, $message = '')
    {
        self::assertContainsOnly(
          $type,
          self::readAttribute($haystackClassOrObject, $haystackAttributeName),
          $isNativeType,
          $message
        );
    }

    /**
     * Asserts that a haystack does not contain only values of a given type.
     *
     * @param string  $type
     * @param mixed   $haystack
     * @param boolean $isNativeType
     * @param string  $message
     * @since  Method available since Release 3.1.4
     */
    public static function assertNotContainsOnly($type, $haystack, $isNativeType = null, $message = '')
    {
        if (!(is_array($haystack) ||
            is_object($haystack) && $haystack instanceof Traversable)) {
            throw PHPUnit_Util_InvalidArgumentHelper::factory(
              2, 'array or traversable'
            );
        }

        if ($isNativeType == null) {
            $isNativeType = PHPUnit_Util_Type::isType($type);
        }

        self::assertThat(
          $haystack,
          new PHPUnit_Framework_Constraint_Not(
            new PHPUnit_Framework_Constraint_TraversableContainsOnly(
              $type, $isNativeType
            )
          ),
          $message
        );
    }

    /**
     * Asserts that a haystack that is stored in a static attribute of a class
     * or an attribute of an object does not contain only values of a given
     * type.
     *
     * @param string  $type
     * @param string  $haystackAttributeName
     * @param mixed   $haystackClassOrObject
     * @param boolean $isNativeType
     * @param string  $message
     * @since  Method available since Release 3.1.4
     */
    public static function assertAttributeNotContainsOnly($type, $haystackAttributeName, $haystackClassOrObject, $isNativeType = null, $message = '')
    {
        self::assertNotContainsOnly(
          $type,
          self::readAttribute($haystackClassOrObject, $haystackAttributeName),
          $isNativeType,
          $message
        );
    }

    /**
     * Asserts the number of elements of an array, Countable or Traversable.
     *
     * @param integer $expectedCount
     * @param mixed   $haystack
     * @param string  $message
     */
    public static function assertCount($expectedCount, $haystack, $message = '')
    {
        if (!is_int($expectedCount)) {
            throw PHPUnit_Util_InvalidArgumentHelper::factory(1, 'integer');
        }

        if (!$haystack instanceof Countable &&
            !$haystack instanceof Traversable &&
            !is_array($haystack)) {
            throw PHPUnit_Util_InvalidArgumentHelper::factory(2, 'countable or traversable');
        }

        self::assertThat(
          $haystack,
          new PHPUnit_Framework_Constraint_Count($expectedCount),
          $message
        );
    }

    /**
     * Asserts the number of elements of an array, Countable or Traversable
     * that is stored in an attribute.
     *
     * @param integer $expectedCount
     * @param string  $haystackAttributeName
     * @param mixed   $haystackClassOrObject
     * @param string  $message
     * @since Method available since Release 3.6.0
     */
    public static function assertAttributeCount($expectedCount, $haystackAttributeName, $haystackClassOrObject, $message = '')
    {
        self::assertCount(
          $expectedCount,
          self::readAttribute($haystackClassOrObject, $haystackAttributeName),
          $message
        );
    }

    /**
     * Asserts the number of elements of an array, Countable or Traversable.
     *
     * @param integer $expectedCount
     * @param mixed   $haystack
     * @param string  $message
     */
    public static function assertNotCount($expectedCount, $haystack, $message = '')
    {
        if (!is_int($expectedCount)) {
            throw PHPUnit_Util_InvalidArgumentHelper::factory(1, 'integer');
        }

        if (!$haystack instanceof Countable &&
            !$haystack instanceof Traversable &&
            !is_array($haystack)) {
            throw PHPUnit_Util_InvalidArgumentHelper::factory(2, 'countable or traversable');
        }

        $constraint = new PHPUnit_Framework_Constraint_Not(
          new PHPUnit_Framework_Constraint_Count($expectedCount)
        );

        self::assertThat($haystack, $constraint, $message);
    }

    /**
     * Asserts the number of elements of an array, Countable or Traversable
     * that is stored in an attribute.
     *
     * @param integer $expectedCount
     * @param string  $haystackAttributeName
     * @param mixed   $haystackClassOrObject
     * @param string  $message
     * @since Method available since Release 3.6.0
     */
    public static function assertAttributeNotCount($expectedCount, $haystackAttributeName, $haystackClassOrObject, $message = '')
    {
        self::assertNotCount(
          $expectedCount,
          self::readAttribute($haystackClassOrObject, $haystackAttributeName),
          $message
        );
    }

    /**
     * Asserts that two variables are equal.
     *
     * @param mixed   $expected
     * @param mixed   $actual
     * @param string  $message
     * @param float   $delta
     * @param integer $maxDepth
     * @param boolean $canonicalize
     * @param boolean $ignoreCase
     */
    public static function assertEquals($expected, $actual, $message = '', $delta = 0, $maxDepth = 10, $canonicalize = false, $ignoreCase = false)
    {
        $constraint = new PHPUnit_Framework_Constraint_IsEqual(
          $expected, $delta, $maxDepth, $canonicalize, $ignoreCase
        );

        self::assertThat($actual, $constraint, $message);
    }

    /**
     * Asserts that a variable is equal to an attribute of an object.
     *
     * @param mixed   $expected
     * @param string  $actualAttributeName
     * @param string  $actualClassOrObject
     * @param string  $message
     * @param float   $delta
     * @param integer $maxDepth
     * @param boolean $canonicalize
     * @param boolean $ignoreCase
     */
    public static function assertAttributeEquals($expected, $actualAttributeName, $actualClassOrObject, $message = '', $delta = 0, $maxDepth = 10, $canonicalize = false, $ignoreCase = false)
    {
        self::assertEquals(
          $expected,
          self::readAttribute($actualClassOrObject, $actualAttributeName),
          $message,
          $delta,
          $maxDepth,
          $canonicalize,
          $ignoreCase
        );
    }

    /**
     * Asserts that two variables are not equal.
     *
     * @param mixed   $expected
     * @param mixed   $actual
     * @param string  $message
     * @param float   $delta
     * @param integer $maxDepth
     * @param boolean $canonicalize
     * @param boolean $ignoreCase
     * @since  Method available since Release 2.3.0
     */
    public static function assertNotEquals($expected, $actual, $message = '', $delta = 0, $maxDepth = 10, $canonicalize = false, $ignoreCase = false)
    {
        $constraint = new PHPUnit_Framework_Constraint_Not(
          new PHPUnit_Framework_Constraint_IsEqual(
            $expected, $delta, $maxDepth, $canonicalize, $ignoreCase
          )
        );

        self::assertThat($actual, $constraint, $message);
    }

    /**
     * Asserts that a variable is not equal to an attribute of an object.
     *
     * @param mixed   $expected
     * @param string  $actualAttributeName
     * @param string  $actualClassOrObject
     * @param string  $message
     * @param float   $delta
     * @param integer $maxDepth
     * @param boolean $canonicalize
     * @param boolean $ignoreCase
     */
    public static function assertAttributeNotEquals($expected, $actualAttributeName, $actualClassOrObject, $message = '', $delta = 0, $maxDepth = 10, $canonicalize = false, $ignoreCase = false)
    {
        self::assertNotEquals(
          $expected,
          self::readAttribute($actualClassOrObject, $actualAttributeName),
          $message,
          $delta,
          $maxDepth,
          $canonicalize,
          $ignoreCase
        );
    }

    /**
     * Asserts that a variable is empty.
     *
     * @param  mixed                                  $actual
     * @param  string                                 $message
     * @throws PHPUnit_Framework_AssertionFailedError
     */
    public static function assertEmpty($actual, $message = '')
    {
        self::assertThat($actual, self::isEmpty(), $message);
    }

    /**
     * Asserts that a static attribute of a class or an attribute of an object
     * is empty.
     *
     * @param string $haystackAttributeName
     * @param mixed  $haystackClassOrObject
     * @param string $message
     * @since Method available since Release 3.5.0
     */
    public static function assertAttributeEmpty($haystackAttributeName, $haystackClassOrObject, $message = '')
    {
        self::assertEmpty(
          self::readAttribute($haystackClassOrObject, $haystackAttributeName),
          $message
        );
    }

    /**
     * Asserts that a variable is not empty.
     *
     * @param  mixed                                  $actual
     * @param  string                                 $message
     * @throws PHPUnit_Framework_AssertionFailedError
     */
    public static function assertNotEmpty($actual, $message = '')
    {
        self::assertThat($actual, self::logicalNot(self::isEmpty()), $message);
    }

    /**
     * Asserts that a static attribute of a class or an attribute of an object
     * is not empty.
     *
     * @param string $haystackAttributeName
     * @param mixed  $haystackClassOrObject
     * @param string $message
     * @since Method available since Release 3.5.0
     */
    public static function assertAttributeNotEmpty($haystackAttributeName, $haystackClassOrObject, $message = '')
    {
        self::assertNotEmpty(
          self::readAttribute($haystackClassOrObject, $haystackAttributeName),
          $message
        );
    }

    /**
     * Asserts that a value is greater than another value.
     *
     * @param mixed  $expected
     * @param mixed  $actual
     * @param string $message
     * @since  Method available since Release 3.1.0
     */
    public static function assertGreaterThan($expected, $actual, $message = '')
    {
        self::assertThat($actual, self::greaterThan($expected), $message);
    }

    /**
     * Asserts that an attribute is greater than another value.
     *
     * @param mixed  $expected
     * @param string $actualAttributeName
     * @param string $actualClassOrObject
     * @param string $message
     * @since  Method available since Release 3.1.0
     */
    public static function assertAttributeGreaterThan($expected, $actualAttributeName, $actualClassOrObject, $message = '')
    {
        self::assertGreaterThan(
          $expected,
          self::readAttribute($actualClassOrObject, $actualAttributeName),
          $message
        );
    }

    /**
     * Asserts that a value is greater than or equal to another value.
     *
     * @param mixed  $expected
     * @param mixed  $actual
     * @param string $message
     * @since  Method available since Release 3.1.0
     */
    public static function assertGreaterThanOrEqual($expected, $actual, $message = '')
    {
        self::assertThat(
          $actual, self::greaterThanOrEqual($expected), $message
        );
    }

    /**
     * Asserts that an attribute is greater than or equal to another value.
     *
     * @param mixed  $expected
     * @param string $actualAttributeName
     * @param string $actualClassOrObject
     * @param string $message
     * @since  Method available since Release 3.1.0
     */
    public static function assertAttributeGreaterThanOrEqual($expected, $actualAttributeName, $actualClassOrObject, $message = '')
    {
        self::assertGreaterThanOrEqual(
          $expected,
          self::readAttribute($actualClassOrObject, $actualAttributeName),
          $message
        );
    }

    /**
     * Asserts that a value is smaller than another value.
     *
     * @param mixed  $expected
     * @param mixed  $actual
     * @param string $message
     * @since  Method available since Release 3.1.0
     */
    public static function assertLessThan($expected, $actual, $message = '')
    {
        self::assertThat($actual, self::lessThan($expected), $message);
    }

    /**
     * Asserts that an attribute is smaller than another value.
     *
     * @param mixed  $expected
     * @param string $actualAttributeName
     * @param string $actualClassOrObject
     * @param string $message
     * @since  Method available since Release 3.1.0
     */
    public static function assertAttributeLessThan($expected, $actualAttributeName, $actualClassOrObject, $message = '')
    {
        self::assertLessThan(
          $expected,
          self::readAttribute($actualClassOrObject, $actualAttributeName),
          $message
        );
    }

    /**
     * Asserts that a value is smaller than or equal to another value.
     *
     * @param mixed  $expected
     * @param mixed  $actual
     * @param string $message
     * @since  Method available since Release 3.1.0
     */
    public static function assertLessThanOrEqual($expected, $actual, $message = '')
    {
        self::assertThat($actual, self::lessThanOrEqual($expected), $message);
    }

    /**
     * Asserts that an attribute is smaller than or equal to another value.
     *
     * @param mixed  $expected
     * @param string $actualAttributeName
     * @param string $actualClassOrObject
     * @param string $message
     * @since  Method available since Release 3.1.0
     */
    public static function assertAttributeLessThanOrEqual($expected, $actualAttributeName, $actualClassOrObject, $message = '')
    {
        self::assertLessThanOrEqual(
          $expected,
          self::readAttribute($actualClassOrObject, $actualAttributeName),
          $message
        );
    }

    /**
     * Asserts that the contents of one file is equal to the contents of another
     * file.
     *
     * @param string  $expected
     * @param string  $actual
     * @param string  $message
     * @param boolean $canonicalize
     * @param boolean $ignoreCase
     * @since  Method available since Release 3.2.14
     */
    public static function assertFileEquals($expected, $actual, $message = '', $canonicalize = false, $ignoreCase = false)
    {
        self::assertFileExists($expected, $message);
        self::assertFileExists($actual, $message);

        self::assertEquals(
          file_get_contents($expected),
          file_get_contents($actual),
          $message,
          0,
          10,
          $canonicalize,
          $ignoreCase
        );
    }

    /**
     * Asserts that the contents of one file is not equal to the contents of
     * another file.
     *
     * @param string  $expected
     * @param string  $actual
     * @param string  $message
     * @param boolean $canonicalize
     * @param boolean $ignoreCase
     * @since  Method available since Release 3.2.14
     */
    public static function assertFileNotEquals($expected, $actual, $message = '', $canonicalize = false, $ignoreCase = false)
    {
        self::assertFileExists($expected, $message);
        self::assertFileExists($actual, $message);

        self::assertNotEquals(
          file_get_contents($expected),
          file_get_contents($actual),
          $message,
          0,
          10,
          $canonicalize,
          $ignoreCase
        );
    }

    /**
     * Asserts that the contents of a string is equal
     * to the contents of a file.
     *
     * @param string  $expectedFile
     * @param string  $actualString
     * @param string  $message
     * @param boolean $canonicalize
     * @param boolean $ignoreCase
     * @since  Method available since Release 3.3.0
     */
    public static function assertStringEqualsFile($expectedFile, $actualString, $message = '', $canonicalize = false, $ignoreCase = false)
    {
        self::assertFileExists($expectedFile, $message);

        self::assertEquals(
          file_get_contents($expectedFile),
          $actualString,
          $message,
          0,
          10,
          $canonicalize,
          $ignoreCase
        );
    }

    /**
     * Asserts that the contents of a string is not equal
     * to the contents of a file.
     *
     * @param string  $expectedFile
     * @param string  $actualString
     * @param string  $message
     * @param boolean $canonicalize
     * @param boolean $ignoreCase
     * @since  Method available since Release 3.3.0
     */
    public static function assertStringNotEqualsFile($expectedFile, $actualString, $message = '', $canonicalize = false, $ignoreCase = false)
    {
        self::assertFileExists($expectedFile, $message);

        self::assertNotEquals(
          file_get_contents($expectedFile),
          $actualString,
          $message,
          0,
          10,
          $canonicalize,
          $ignoreCase
        );
    }

    /**
     * Asserts that a file exists.
     *
     * @param string $filename
     * @param string $message
     * @since  Method available since Release 3.0.0
     */
    public static function assertFileExists($filename, $message = '')
    {
        if (!is_string($filename)) {
            throw PHPUnit_Util_InvalidArgumentHelper::factory(1, 'string');
        }

        $constraint = new PHPUnit_Framework_Constraint_FileExists;

        self::assertThat($filename, $constraint, $message);
    }

    /**
     * Asserts that a file does not exist.
     *
     * @param string $filename
     * @param string $message
     * @since  Method available since Release 3.0.0
     */
    public static function assertFileNotExists($filename, $message = '')
    {
        if (!is_string($filename)) {
            throw PHPUnit_Util_InvalidArgumentHelper::factory(1, 'string');
        }

        $constraint = new PHPUnit_Framework_Constraint_Not(
          new PHPUnit_Framework_Constraint_FileExists
        );

        self::assertThat($filename, $constraint, $message);
    }

    /**
     * Asserts that a condition is true.
     *
     * @param  boolean                                $condition
     * @param  string                                 $message
     * @throws PHPUnit_Framework_AssertionFailedError
     */
    public static function assertTrue($condition, $message = '')
    {
        self::assertThat($condition, self::isTrue(), $message);
    }

    /**
     * Asserts that a condition is not true.
     *
     * @param  boolean $condition
     * @param  string  $message
     * @throws PHPUnit_Framework_AssertionFailedError
     */
    public static function assertNotTrue($condition, $message = '')
    {
        self::assertThat($condition, self::logicalNot(self::isTrue()), $message);
    }

    /**
     * Asserts that a condition is false.
     *
     * @param  boolean                                $condition
     * @param  string                                 $message
     * @throws PHPUnit_Framework_AssertionFailedError
     */
    public static function assertFalse($condition, $message = '')
    {
        self::assertThat($condition, self::isFalse(), $message);
    }

    /**
<<<<<<< HEAD
     * Asserts that a condition is not false.
     *
     * @param  boolean  $condition
     * @param  string   $message
     * @throws PHPUnit_Framework_AssertionFailedError
     */
    public static function assertNotFalse($condition, $message = '')
    {
        self::assertThat($condition, self::logicalNot(self::isFalse()), $message);
    }

    /**
     * Asserts that a variable is not NULL.
=======
     * Asserts that a variable is not null.
>>>>>>> 02b42d7e
     *
     * @param mixed  $actual
     * @param string $message
     */
    public static function assertNotNull($actual, $message = '')
    {
        self::assertThat($actual, self::logicalNot(self::isNull()), $message);
    }

    /**
     * Asserts that a variable is null.
     *
     * @param mixed  $actual
     * @param string $message
     */
    public static function assertNull($actual, $message = '')
    {
        self::assertThat($actual, self::isNull(), $message);
    }

    /**
     * Asserts that a class has a specified attribute.
     *
     * @param string $attributeName
     * @param string $className
     * @param string $message
     * @since  Method available since Release 3.1.0
     */
    public static function assertClassHasAttribute($attributeName, $className, $message = '')
    {
        if (!is_string($attributeName)) {
            throw PHPUnit_Util_InvalidArgumentHelper::factory(1, 'string');
        }

        if (!preg_match('/[a-zA-Z_\x7f-\xff][a-zA-Z0-9_\x7f-\xff]*/', $attributeName)) {
            throw PHPUnit_Util_InvalidArgumentHelper::factory(1, 'valid attribute name');
        }

        if (!is_string($className) || !class_exists($className, false)) {
            throw PHPUnit_Util_InvalidArgumentHelper::factory(2, 'class name');
        }

        $constraint = new PHPUnit_Framework_Constraint_ClassHasAttribute(
          $attributeName
        );

        self::assertThat($className, $constraint, $message);
    }

    /**
     * Asserts that a class does not have a specified attribute.
     *
     * @param string $attributeName
     * @param string $className
     * @param string $message
     * @since  Method available since Release 3.1.0
     */
    public static function assertClassNotHasAttribute($attributeName, $className, $message = '')
    {
        if (!is_string($attributeName)) {
            throw PHPUnit_Util_InvalidArgumentHelper::factory(1, 'string');
        }

        if (!preg_match('/[a-zA-Z_\x7f-\xff][a-zA-Z0-9_\x7f-\xff]*/', $attributeName)) {
            throw PHPUnit_Util_InvalidArgumentHelper::factory(1, 'valid attribute name');
        }

        if (!is_string($className) || !class_exists($className, false)) {
            throw PHPUnit_Util_InvalidArgumentHelper::factory(2, 'class name');
        }

        $constraint = new PHPUnit_Framework_Constraint_Not(
          new PHPUnit_Framework_Constraint_ClassHasAttribute($attributeName)
        );

        self::assertThat($className, $constraint, $message);
    }

    /**
     * Asserts that a class has a specified static attribute.
     *
     * @param string $attributeName
     * @param string $className
     * @param string $message
     * @since  Method available since Release 3.1.0
     */
    public static function assertClassHasStaticAttribute($attributeName, $className, $message = '')
    {
        if (!is_string($attributeName)) {
            throw PHPUnit_Util_InvalidArgumentHelper::factory(1, 'string');
        }

        if (!preg_match('/[a-zA-Z_\x7f-\xff][a-zA-Z0-9_\x7f-\xff]*/', $attributeName)) {
            throw PHPUnit_Util_InvalidArgumentHelper::factory(1, 'valid attribute name');
        }

        if (!is_string($className) || !class_exists($className, false)) {
            throw PHPUnit_Util_InvalidArgumentHelper::factory(2, 'class name');
        }

        $constraint = new PHPUnit_Framework_Constraint_ClassHasStaticAttribute(
          $attributeName
        );

        self::assertThat($className, $constraint, $message);
    }

    /**
     * Asserts that a class does not have a specified static attribute.
     *
     * @param string $attributeName
     * @param string $className
     * @param string $message
     * @since  Method available since Release 3.1.0
     */
    public static function assertClassNotHasStaticAttribute($attributeName, $className, $message = '')
    {
        if (!is_string($attributeName)) {
            throw PHPUnit_Util_InvalidArgumentHelper::factory(1, 'string');
        }

        if (!preg_match('/[a-zA-Z_\x7f-\xff][a-zA-Z0-9_\x7f-\xff]*/', $attributeName)) {
            throw PHPUnit_Util_InvalidArgumentHelper::factory(1, 'valid attribute name');
        }

        if (!is_string($className) || !class_exists($className, false)) {
            throw PHPUnit_Util_InvalidArgumentHelper::factory(2, 'class name');
        }

        $constraint = new PHPUnit_Framework_Constraint_Not(
          new PHPUnit_Framework_Constraint_ClassHasStaticAttribute(
            $attributeName
          )
        );

        self::assertThat($className, $constraint, $message);
    }

    /**
     * Asserts that an object has a specified attribute.
     *
     * @param string $attributeName
     * @param object $object
     * @param string $message
     * @since  Method available since Release 3.0.0
     */
    public static function assertObjectHasAttribute($attributeName, $object, $message = '')
    {
        if (!is_string($attributeName)) {
            throw PHPUnit_Util_InvalidArgumentHelper::factory(1, 'string');
        }

        if (!preg_match('/[a-zA-Z_\x7f-\xff][a-zA-Z0-9_\x7f-\xff]*/', $attributeName)) {
            throw PHPUnit_Util_InvalidArgumentHelper::factory(1, 'valid attribute name');
        }

        if (!is_object($object)) {
            throw PHPUnit_Util_InvalidArgumentHelper::factory(2, 'object');
        }

        $constraint = new PHPUnit_Framework_Constraint_ObjectHasAttribute(
          $attributeName
        );

        self::assertThat($object, $constraint, $message);
    }

    /**
     * Asserts that an object does not have a specified attribute.
     *
     * @param string $attributeName
     * @param object $object
     * @param string $message
     * @since  Method available since Release 3.0.0
     */
    public static function assertObjectNotHasAttribute($attributeName, $object, $message = '')
    {
        if (!is_string($attributeName)) {
            throw PHPUnit_Util_InvalidArgumentHelper::factory(1, 'string');
        }

        if (!preg_match('/[a-zA-Z_\x7f-\xff][a-zA-Z0-9_\x7f-\xff]*/', $attributeName)) {
            throw PHPUnit_Util_InvalidArgumentHelper::factory(1, 'valid attribute name');
        }

        if (!is_object($object)) {
            throw PHPUnit_Util_InvalidArgumentHelper::factory(2, 'object');
        }

        $constraint = new PHPUnit_Framework_Constraint_Not(
          new PHPUnit_Framework_Constraint_ObjectHasAttribute($attributeName)
        );

        self::assertThat($object, $constraint, $message);
    }

    /**
     * Asserts that two variables have the same type and value.
     * Used on objects, it asserts that two variables reference
     * the same object.
     *
     * @param mixed  $expected
     * @param mixed  $actual
     * @param string $message
     */
    public static function assertSame($expected, $actual, $message = '')
    {
        if (is_bool($expected) && is_bool($actual)) {
            self::assertEquals($expected, $actual, $message);
        } else {
            $constraint = new PHPUnit_Framework_Constraint_IsIdentical(
              $expected
            );

            self::assertThat($actual, $constraint, $message);
        }
    }

    /**
     * Asserts that a variable and an attribute of an object have the same type
     * and value.
     *
     * @param mixed  $expected
     * @param string $actualAttributeName
     * @param object $actualClassOrObject
     * @param string $message
     */
    public static function assertAttributeSame($expected, $actualAttributeName, $actualClassOrObject, $message = '')
    {
        self::assertSame(
          $expected,
          self::readAttribute($actualClassOrObject, $actualAttributeName),
          $message
        );
    }

    /**
     * Asserts that two variables do not have the same type and value.
     * Used on objects, it asserts that two variables do not reference
     * the same object.
     *
     * @param mixed  $expected
     * @param mixed  $actual
     * @param string $message
     */
    public static function assertNotSame($expected, $actual, $message = '')
    {
        if (is_bool($expected) && is_bool($actual)) {
            self::assertNotEquals($expected, $actual, $message);
        } else {
            $constraint = new PHPUnit_Framework_Constraint_Not(
              new PHPUnit_Framework_Constraint_IsIdentical($expected)
            );

            self::assertThat($actual, $constraint, $message);
        }
    }

    /**
     * Asserts that a variable and an attribute of an object do not have the
     * same type and value.
     *
     * @param mixed  $expected
     * @param string $actualAttributeName
     * @param object $actualClassOrObject
     * @param string $message
     */
    public static function assertAttributeNotSame($expected, $actualAttributeName, $actualClassOrObject, $message = '')
    {
        self::assertNotSame(
          $expected,
          self::readAttribute($actualClassOrObject, $actualAttributeName),
          $message
        );
    }

    /**
     * Asserts that a variable is of a given type.
     *
     * @param string $expected
     * @param mixed  $actual
     * @param string $message
     * @since Method available since Release 3.5.0
     */
    public static function assertInstanceOf($expected, $actual, $message = '')
    {
        if (!(is_string($expected) && (class_exists($expected) || interface_exists($expected)))) {
            throw PHPUnit_Util_InvalidArgumentHelper::factory(1, 'class or interface name');
        }

        $constraint = new PHPUnit_Framework_Constraint_IsInstanceOf(
            $expected
        );

        self::assertThat($actual, $constraint, $message);
    }

    /**
     * Asserts that an attribute is of a given type.
     *
     * @param string $expected
     * @param string $attributeName
     * @param mixed  $classOrObject
     * @param string $message
     * @since Method available since Release 3.5.0
     */
    public static function assertAttributeInstanceOf($expected, $attributeName, $classOrObject, $message = '')
    {
        self::assertInstanceOf(
          $expected,
          self::readAttribute($classOrObject, $attributeName),
          $message
        );
    }

    /**
     * Asserts that a variable is not of a given type.
     *
     * @param string $expected
     * @param mixed  $actual
     * @param string $message
     * @since Method available since Release 3.5.0
     */
    public static function assertNotInstanceOf($expected, $actual, $message = '')
    {
        if (!(is_string($expected) && (class_exists($expected) || interface_exists($expected)))) {
            throw PHPUnit_Util_InvalidArgumentHelper::factory(1, 'class or interface name');
        }

        $constraint = new PHPUnit_Framework_Constraint_Not(
            new PHPUnit_Framework_Constraint_IsInstanceOf($expected)
        );

        self::assertThat($actual, $constraint, $message);
    }

    /**
     * Asserts that an attribute is of a given type.
     *
     * @param string $expected
     * @param string $attributeName
     * @param mixed  $classOrObject
     * @param string $message
     * @since Method available since Release 3.5.0
     */
    public static function assertAttributeNotInstanceOf($expected, $attributeName, $classOrObject, $message = '')
    {
        self::assertNotInstanceOf(
          $expected,
          self::readAttribute($classOrObject, $attributeName),
          $message
        );
    }

    /**
     * Asserts that a variable is of a given type.
     *
     * @param string $expected
     * @param mixed  $actual
     * @param string $message
     * @since Method available since Release 3.5.0
     */
    public static function assertInternalType($expected, $actual, $message = '')
    {
        if (!is_string($expected)) {
            throw PHPUnit_Util_InvalidArgumentHelper::factory(1, 'string');
        }

        $constraint = new PHPUnit_Framework_Constraint_IsType(
            $expected
        );

        self::assertThat($actual, $constraint, $message);
    }

    /**
     * Asserts that an attribute is of a given type.
     *
     * @param string $expected
     * @param string $attributeName
     * @param mixed  $classOrObject
     * @param string $message
     * @since Method available since Release 3.5.0
     */
    public static function assertAttributeInternalType($expected, $attributeName, $classOrObject, $message = '')
    {
        self::assertInternalType(
          $expected,
          self::readAttribute($classOrObject, $attributeName),
          $message
        );
    }

    /**
     * Asserts that a variable is not of a given type.
     *
     * @param string $expected
     * @param mixed  $actual
     * @param string $message
     * @since Method available since Release 3.5.0
     */
    public static function assertNotInternalType($expected, $actual, $message = '')
    {
        if (!is_string($expected)) {
            throw PHPUnit_Util_InvalidArgumentHelper::factory(1, 'string');
        }

        $constraint = new PHPUnit_Framework_Constraint_Not(
            new PHPUnit_Framework_Constraint_IsType($expected)
        );

        self::assertThat($actual, $constraint, $message);
    }

    /**
     * Asserts that an attribute is of a given type.
     *
     * @param string $expected
     * @param string $attributeName
     * @param mixed  $classOrObject
     * @param string $message
     * @since Method available since Release 3.5.0
     */
    public static function assertAttributeNotInternalType($expected, $attributeName, $classOrObject, $message = '')
    {
        self::assertNotInternalType(
          $expected,
          self::readAttribute($classOrObject, $attributeName),
          $message
        );
    }

    /**
     * Asserts that a string matches a given regular expression.
     *
     * @param string $pattern
     * @param string $string
     * @param string $message
     */
    public static function assertRegExp($pattern, $string, $message = '')
    {
        if (!is_string($pattern)) {
            throw PHPUnit_Util_InvalidArgumentHelper::factory(1, 'string');
        }

        if (!is_string($string)) {
            throw PHPUnit_Util_InvalidArgumentHelper::factory(2, 'string');
        }

        $constraint = new PHPUnit_Framework_Constraint_PCREMatch($pattern);

        self::assertThat($string, $constraint, $message);
    }

    /**
     * Asserts that a string does not match a given regular expression.
     *
     * @param string $pattern
     * @param string $string
     * @param string $message
     * @since  Method available since Release 2.1.0
     */
    public static function assertNotRegExp($pattern, $string, $message = '')
    {
        if (!is_string($pattern)) {
            throw PHPUnit_Util_InvalidArgumentHelper::factory(1, 'string');
        }

        if (!is_string($string)) {
            throw PHPUnit_Util_InvalidArgumentHelper::factory(2, 'string');
        }

        $constraint = new PHPUnit_Framework_Constraint_Not(
          new PHPUnit_Framework_Constraint_PCREMatch($pattern)
        );

        self::assertThat($string, $constraint, $message);
    }

    /**
     * Assert that the size of two arrays (or `Countable` or `Traversable` objects)
     * is the same.
     *
     * @param array|Countable|Traversable $expected
     * @param array|Countable|Traversable $actual
     * @param string                      $message
     */
    public static function assertSameSize($expected, $actual, $message = '')
    {
        if (!$expected instanceof Countable &&
            !$expected instanceof Traversable &&
            !is_array($expected)) {
            throw PHPUnit_Util_InvalidArgumentHelper::factory(1, 'countable or traversable');
        }

        if (!$actual instanceof Countable &&
            !$actual instanceof Traversable &&
            !is_array($actual)) {
            throw PHPUnit_Util_InvalidArgumentHelper::factory(2, 'countable or traversable');
        }

        self::assertThat(
          $actual,
          new PHPUnit_Framework_Constraint_SameSize($expected),
          $message
        );
    }

    /**
     * Assert that the size of two arrays (or `Countable` or `Traversable` objects)
     * is not the same.
     *
     * @param array|Countable|Traversable $expected
     * @param array|Countable|Traversable $actual
     * @param string                      $message
     */
    public static function assertNotSameSize($expected, $actual, $message = '')
    {
        if (!$expected instanceof Countable &&
            !$expected instanceof Traversable &&
            !is_array($expected)) {
            throw PHPUnit_Util_InvalidArgumentHelper::factory(1, 'countable or traversable');
        }

        if (!$actual instanceof Countable &&
            !$actual instanceof Traversable &&
            !is_array($actual)) {
            throw PHPUnit_Util_InvalidArgumentHelper::factory(2, 'countable or traversable');
        }

        $constraint = new PHPUnit_Framework_Constraint_Not(
          new PHPUnit_Framework_Constraint_SameSize($expected)
        );

        self::assertThat($actual, $constraint, $message);
    }

    /**
     * Asserts that a string matches a given format string.
     *
     * @param string $format
     * @param string $string
     * @param string $message
     * @since  Method available since Release 3.5.0
     */
    public static function assertStringMatchesFormat($format, $string, $message = '')
    {
        if (!is_string($format)) {
            throw PHPUnit_Util_InvalidArgumentHelper::factory(1, 'string');
        }

        if (!is_string($string)) {
            throw PHPUnit_Util_InvalidArgumentHelper::factory(2, 'string');
        }

        $constraint = new PHPUnit_Framework_Constraint_StringMatches($format);

        self::assertThat($string, $constraint, $message);
    }

    /**
     * Asserts that a string does not match a given format string.
     *
     * @param string $format
     * @param string $string
     * @param string $message
     * @since  Method available since Release 3.5.0
     */
    public static function assertStringNotMatchesFormat($format, $string, $message = '')
    {
        if (!is_string($format)) {
            throw PHPUnit_Util_InvalidArgumentHelper::factory(1, 'string');
        }

        if (!is_string($string)) {
            throw PHPUnit_Util_InvalidArgumentHelper::factory(2, 'string');
        }

        $constraint = new PHPUnit_Framework_Constraint_Not(
          new PHPUnit_Framework_Constraint_StringMatches($format)
        );

        self::assertThat($string, $constraint, $message);
    }

    /**
     * Asserts that a string matches a given format file.
     *
     * @param string $formatFile
     * @param string $string
     * @param string $message
     * @since  Method available since Release 3.5.0
     */
    public static function assertStringMatchesFormatFile($formatFile, $string, $message = '')
    {
        self::assertFileExists($formatFile, $message);

        if (!is_string($string)) {
            throw PHPUnit_Util_InvalidArgumentHelper::factory(2, 'string');
        }

        $constraint = new PHPUnit_Framework_Constraint_StringMatches(
          file_get_contents($formatFile)
        );

        self::assertThat($string, $constraint, $message);
    }

    /**
     * Asserts that a string does not match a given format string.
     *
     * @param string $formatFile
     * @param string $string
     * @param string $message
     * @since  Method available since Release 3.5.0
     */
    public static function assertStringNotMatchesFormatFile($formatFile, $string, $message = '')
    {
        self::assertFileExists($formatFile, $message);

        if (!is_string($string)) {
            throw PHPUnit_Util_InvalidArgumentHelper::factory(2, 'string');
        }

        $constraint = new PHPUnit_Framework_Constraint_Not(
          new PHPUnit_Framework_Constraint_StringMatches(
            file_get_contents($formatFile)
          )
        );

        self::assertThat($string, $constraint, $message);
    }

    /**
     * Asserts that a string starts with a given prefix.
     *
     * @param string $prefix
     * @param string $string
     * @param string $message
     * @since  Method available since Release 3.4.0
     */
    public static function assertStringStartsWith($prefix, $string, $message = '')
    {
        if (!is_string($prefix)) {
            throw PHPUnit_Util_InvalidArgumentHelper::factory(1, 'string');
        }

        if (!is_string($string)) {
            throw PHPUnit_Util_InvalidArgumentHelper::factory(2, 'string');
        }

        $constraint = new PHPUnit_Framework_Constraint_StringStartsWith(
          $prefix
        );

        self::assertThat($string, $constraint, $message);
    }

    /**
     * Asserts that a string starts not with a given prefix.
     *
     * @param string $prefix
     * @param string $string
     * @param string $message
     * @since  Method available since Release 3.4.0
     */
    public static function assertStringStartsNotWith($prefix, $string, $message = '')
    {
        if (!is_string($prefix)) {
            throw PHPUnit_Util_InvalidArgumentHelper::factory(1, 'string');
        }

        if (!is_string($string)) {
            throw PHPUnit_Util_InvalidArgumentHelper::factory(2, 'string');
        }

        $constraint = new PHPUnit_Framework_Constraint_Not(
          new PHPUnit_Framework_Constraint_StringStartsWith($prefix)
        );

        self::assertThat($string, $constraint, $message);
    }

    /**
     * Asserts that a string ends with a given suffix.
     *
     * @param string $suffix
     * @param string $string
     * @param string $message
     * @since  Method available since Release 3.4.0
     */
    public static function assertStringEndsWith($suffix, $string, $message = '')
    {
        if (!is_string($suffix)) {
            throw PHPUnit_Util_InvalidArgumentHelper::factory(1, 'string');
        }

        if (!is_string($string)) {
            throw PHPUnit_Util_InvalidArgumentHelper::factory(2, 'string');
        }

        $constraint = new PHPUnit_Framework_Constraint_StringEndsWith($suffix);

        self::assertThat($string, $constraint, $message);
    }

    /**
     * Asserts that a string ends not with a given suffix.
     *
     * @param string $suffix
     * @param string $string
     * @param string $message
     * @since  Method available since Release 3.4.0
     */
    public static function assertStringEndsNotWith($suffix, $string, $message = '')
    {
        if (!is_string($suffix)) {
            throw PHPUnit_Util_InvalidArgumentHelper::factory(1, 'string');
        }

        if (!is_string($string)) {
            throw PHPUnit_Util_InvalidArgumentHelper::factory(2, 'string');
        }

        $constraint = new PHPUnit_Framework_Constraint_Not(
          new PHPUnit_Framework_Constraint_StringEndsWith($suffix)
        );

        self::assertThat($string, $constraint, $message);
    }

    /**
     * Asserts that two XML files are equal.
     *
     * @param string $expectedFile
     * @param string $actualFile
     * @param string $message
     * @since  Method available since Release 3.1.0
     */
    public static function assertXmlFileEqualsXmlFile($expectedFile, $actualFile, $message = '')
    {
        self::assertFileExists($expectedFile);
        self::assertFileExists($actualFile);

        $expected = new DOMDocument;
        $expected->preserveWhiteSpace = false;
        $expected->load($expectedFile);

        $actual = new DOMDocument;
        $actual->preserveWhiteSpace = false;
        $actual->load($actualFile);

        self::assertEquals($expected, $actual, $message);
    }

    /**
     * Asserts that two XML files are not equal.
     *
     * @param string $expectedFile
     * @param string $actualFile
     * @param string $message
     * @since  Method available since Release 3.1.0
     */
    public static function assertXmlFileNotEqualsXmlFile($expectedFile, $actualFile, $message = '')
    {
        self::assertFileExists($expectedFile);
        self::assertFileExists($actualFile);

        $expected = new DOMDocument;
        $expected->preserveWhiteSpace = false;
        $expected->load($expectedFile);

        $actual = new DOMDocument;
        $actual->preserveWhiteSpace = false;
        $actual->load($actualFile);

        self::assertNotEquals($expected, $actual, $message);
    }

    /**
     * Asserts that two XML documents are equal.
     *
     * @param string $expectedFile
     * @param string $actualXml
     * @param string $message
     * @since  Method available since Release 3.3.0
     */
    public static function assertXmlStringEqualsXmlFile($expectedFile, $actualXml, $message = '')
    {
        self::assertFileExists($expectedFile);

        $expected = new DOMDocument;
        $expected->preserveWhiteSpace = false;
        $expected->load($expectedFile);

        $actual = new DOMDocument;
        $actual->preserveWhiteSpace = false;
        $actual->loadXML($actualXml);

        self::assertEquals($expected, $actual, $message);
    }

    /**
     * Asserts that two XML documents are not equal.
     *
     * @param string $expectedFile
     * @param string $actualXml
     * @param string $message
     * @since  Method available since Release 3.3.0
     */
    public static function assertXmlStringNotEqualsXmlFile($expectedFile, $actualXml, $message = '')
    {
        self::assertFileExists($expectedFile);

        $expected = new DOMDocument;
        $expected->preserveWhiteSpace = false;
        $expected->load($expectedFile);

        $actual = new DOMDocument;
        $actual->preserveWhiteSpace = false;
        $actual->loadXML($actualXml);

        self::assertNotEquals($expected, $actual, $message);
    }

    /**
     * Asserts that two XML documents are equal.
     *
     * @param string $expectedXml
     * @param string $actualXml
     * @param string $message
     * @since  Method available since Release 3.1.0
     */
    public static function assertXmlStringEqualsXmlString($expectedXml, $actualXml, $message = '')
    {
        $expected = new DOMDocument;
        $expected->preserveWhiteSpace = false;
        $expected->loadXML($expectedXml);

        $actual = new DOMDocument;
        $actual->preserveWhiteSpace = false;
        $actual->loadXML($actualXml);

        self::assertEquals($expected, $actual, $message);
    }

    /**
     * Asserts that two XML documents are not equal.
     *
     * @param string $expectedXml
     * @param string $actualXml
     * @param string $message
     * @since  Method available since Release 3.1.0
     */
    public static function assertXmlStringNotEqualsXmlString($expectedXml, $actualXml, $message = '')
    {
        $expected = new DOMDocument;
        $expected->preserveWhiteSpace = false;
        $expected->loadXML($expectedXml);

        $actual = new DOMDocument;
        $actual->preserveWhiteSpace = false;
        $actual->loadXML($actualXml);

        self::assertNotEquals($expected, $actual, $message);
    }

    /**
     * Asserts that a hierarchy of DOMElements matches.
     *
     * @param DOMElement $expectedElement
     * @param DOMElement $actualElement
     * @param boolean    $checkAttributes
     * @param string     $message
     * @author Mattis Stordalen Flister <mattis@xait.no>
     * @since  Method available since Release 3.3.0
     */
    public static function assertEqualXMLStructure(DOMElement $expectedElement, DOMElement $actualElement, $checkAttributes = false, $message = '')
    {
        self::assertEquals(
          $expectedElement->tagName,
          $actualElement->tagName,
          $message
        );

        if ($checkAttributes) {
            self::assertEquals(
              $expectedElement->attributes->length,
              $actualElement->attributes->length,
              sprintf(
                '%s%sNumber of attributes on node "%s" does not match',
                $message,
                !empty($message) ? "\n" : '',
                $expectedElement->tagName
              )
            );

            for ($i = 0 ; $i < $expectedElement->attributes->length; $i++) {
                $expectedAttribute = $expectedElement->attributes->item($i);
                $actualAttribute   = $actualElement->attributes->getNamedItem(
                  $expectedAttribute->name
                );

                if (!$actualAttribute) {
                    self::fail(
                      sprintf(
                        '%s%sCould not find attribute "%s" on node "%s"',
                        $message,
                        !empty($message) ? "\n" : '',
                        $expectedAttribute->name,
                        $expectedElement->tagName
                      )
                    );
                }
            }
        }

        PHPUnit_Util_XML::removeCharacterDataNodes($expectedElement);
        PHPUnit_Util_XML::removeCharacterDataNodes($actualElement);

        self::assertEquals(
          $expectedElement->childNodes->length,
          $actualElement->childNodes->length,
          sprintf(
            '%s%sNumber of child nodes of "%s" differs',
            $message,
            !empty($message) ? "\n" : '',
            $expectedElement->tagName
          )
        );

        for ($i = 0; $i < $expectedElement->childNodes->length; $i++) {
            self::assertEqualXMLStructure(
              $expectedElement->childNodes->item($i),
              $actualElement->childNodes->item($i),
              $checkAttributes,
              $message
            );
        }
    }

    /**
     * Assert the presence, absence, or count of elements in a document matching
     * the CSS $selector, regardless of the contents of those elements.
     *
     * The first argument, $selector, is the CSS selector used to match
     * the elements in the $actual document.
     *
     * The second argument, $count, can be either boolean or numeric.
     * When boolean, it asserts for presence of elements matching the selector
     * (true) or absence of elements (false).
     * When numeric, it asserts the count of elements.
     *
     * assertSelectCount("#binder", true, $xml);  // any?
     * assertSelectCount(".binder", 3, $xml);     // exactly 3?
     *
     * @param array   $selector
     * @param integer $count
     * @param mixed   $actual
     * @param string  $message
     * @param boolean $isHtml
     * @since  Method available since Release 3.3.0
     * @author Mike Naberezny <mike@maintainable.com>
     * @author Derek DeVries <derek@maintainable.com>
     */
    public static function assertSelectCount($selector, $count, $actual, $message = '', $isHtml = true)
    {
        self::assertSelectEquals(
          $selector, true, $count, $actual, $message, $isHtml
        );
    }

    /**
     * assertSelectRegExp("#binder .name", "/Mike|Derek/", true, $xml); // any?
     * assertSelectRegExp("#binder .name", "/Mike|Derek/", 3, $xml);    // 3?
     *
     * @param array   $selector
     * @param string  $pattern
     * @param integer $count
     * @param mixed   $actual
     * @param string  $message
     * @param boolean $isHtml
     * @since  Method available since Release 3.3.0
     * @author Mike Naberezny <mike@maintainable.com>
     * @author Derek DeVries <derek@maintainable.com>
     */
    public static function assertSelectRegExp($selector, $pattern, $count, $actual, $message = '', $isHtml = true)
    {
        self::assertSelectEquals(
          $selector, "regexp:$pattern", $count, $actual, $message, $isHtml
        );
    }

    /**
     * assertSelectEquals("#binder .name", "Chuck", true,  $xml);  // any?
     * assertSelectEquals("#binder .name", "Chuck", false, $xml);  // none?
     *
     * @param array   $selector
     * @param string  $content
     * @param integer $count
     * @param mixed   $actual
     * @param string  $message
     * @param boolean $isHtml
     * @since  Method available since Release 3.3.0
     * @author Mike Naberezny <mike@maintainable.com>
     * @author Derek DeVries <derek@maintainable.com>
     */
    public static function assertSelectEquals($selector, $content, $count, $actual, $message = '', $isHtml = true)
    {
        $tags = PHPUnit_Util_XML::cssSelect(
          $selector, $content, $actual, $isHtml
        );

        // assert specific number of elements
        if (is_numeric($count)) {
            $counted = $tags ? count($tags) : 0;
            self::assertEquals($count, $counted, $message);
        }

        // assert any elements exist if true, assert no elements exist if false
        else if (is_bool($count)) {
            $any = count($tags) > 0 && $tags[0] instanceof DOMNode;

            if ($count) {
                self::assertTrue($any, $message);
            } else {
                self::assertFalse($any, $message);
            }
        }

        // check for range number of elements
        else if (is_array($count) &&
                (isset($count['>']) || isset($count['<']) ||
                isset($count['>=']) || isset($count['<=']))) {
            $counted = $tags ? count($tags) : 0;

            if (isset($count['>'])) {
                self::assertTrue($counted > $count['>'], $message);
            }

            if (isset($count['>='])) {
                self::assertTrue($counted >= $count['>='], $message);
            }

            if (isset($count['<'])) {
                self::assertTrue($counted < $count['<'], $message);
            }

            if (isset($count['<='])) {
                self::assertTrue($counted <= $count['<='], $message);
            }
        } else {
            throw new PHPUnit_Framework_Exception;
        }
    }

    /**
     * Evaluate an HTML or XML string and assert its structure and/or contents.
     *
     * The first argument ($matcher) is an associative array that specifies the
     * match criteria for the assertion:
     *
     *  - `id`           : the node with the given id attribute must match the
     *                     corresponsing value.
     *  - `tag`          : the node type must match the corresponding value.
     *  - `attributes`   : a hash. The node's attributres must match the
     *                     corresponsing values in the hash.
     *  - `content`      : The text content must match the given value.
     *  - `parent`       : a hash. The node's parent must match the
     *                     corresponsing hash.
     *  - `child`        : a hash. At least one of the node's immediate children
     *                     must meet the criteria described by the hash.
     *  - `ancestor`     : a hash. At least one of the node's ancestors must
     *                     meet the criteria described by the hash.
     *  - `descendant`   : a hash. At least one of the node's descendants must
     *                     meet the criteria described by the hash.
     *  - `children`     : a hash, for counting children of a node.
     *                     Accepts the keys:
     *    - `count`        : a number which must equal the number of children
     *                       that match
     *    - `less_than`    : the number of matching children must be greater
     *                       than this number
     *    - `greater_than` : the number of matching children must be less than
     *                       this number
     *    - `only`         : another hash consisting of the keys to use to match
     *                       on the children, and only matching children will be
     *                       counted
     *
     * <code>
     * // Matcher that asserts that there is an element with an id="my_id".
     * $matcher = array('id' => 'my_id');
     *
     * // Matcher that asserts that there is a "span" tag.
     * $matcher = array('tag' => 'span');
     *
     * // Matcher that asserts that there is a "span" tag with the content
     * // "Hello World".
     * $matcher = array('tag' => 'span', 'content' => 'Hello World');
     *
     * // Matcher that asserts that there is a "span" tag with content matching
     * // the regular expression pattern.
     * $matcher = array('tag' => 'span', 'content' => 'regexp:/Try P(HP|ython)/');
     *
     * // Matcher that asserts that there is a "span" with an "list" class
     * // attribute.
     * $matcher = array(
     *   'tag'        => 'span',
     *   'attributes' => array('class' => 'list')
     * );
     *
     * // Matcher that asserts that there is a "span" inside of a "div".
     * $matcher = array(
     *   'tag'    => 'span',
     *   'parent' => array('tag' => 'div')
     * );
     *
     * // Matcher that asserts that there is a "span" somewhere inside a
     * // "table".
     * $matcher = array(
     *   'tag'      => 'span',
     *   'ancestor' => array('tag' => 'table')
     * );
     *
     * // Matcher that asserts that there is a "span" with at least one "em"
     * // child.
     * $matcher = array(
     *   'tag'   => 'span',
     *   'child' => array('tag' => 'em')
     * );
     *
     * // Matcher that asserts that there is a "span" containing a (possibly
     * // nested) "strong" tag.
     * $matcher = array(
     *   'tag'        => 'span',
     *   'descendant' => array('tag' => 'strong')
     * );
     *
     * // Matcher that asserts that there is a "span" containing 5-10 "em" tags
     * // as immediate children.
     * $matcher = array(
     *   'tag'      => 'span',
     *   'children' => array(
     *     'less_than'    => 11,
     *     'greater_than' => 4,
     *     'only'         => array('tag' => 'em')
     *   )
     * );
     *
     * // Matcher that asserts that there is a "div", with an "ul" ancestor and
     * // a "li" parent (with class="enum"), and containing a "span" descendant
     * // that contains an element with id="my_test" and the text "Hello World".
     * $matcher = array(
     *   'tag'        => 'div',
     *   'ancestor'   => array('tag' => 'ul'),
     *   'parent'     => array(
     *     'tag'        => 'li',
     *     'attributes' => array('class' => 'enum')
     *   ),
     *   'descendant' => array(
     *     'tag'   => 'span',
     *     'child' => array(
     *       'id'      => 'my_test',
     *       'content' => 'Hello World'
     *     )
     *   )
     * );
     *
     * // Use assertTag() to apply a $matcher to a piece of $html.
     * $this->assertTag($matcher, $html);
     *
     * // Use assertTag() to apply a $matcher to a piece of $xml.
     * $this->assertTag($matcher, $xml, '', false);
     * </code>
     *
     * The second argument ($actual) is a string containing either HTML or
     * XML text to be tested.
     *
     * The third argument ($message) is an optional message that will be
     * used if the assertion fails.
     *
     * The fourth argument ($html) is an optional flag specifying whether
     * to load the $actual string into a DOMDocument using the HTML or
     * XML load strategy.  It is true by default, which assumes the HTML
     * load strategy.  In many cases, this will be acceptable for XML as well.
     *
     * @param array   $matcher
     * @param string  $actual
     * @param string  $message
     * @param boolean $isHtml
     * @since  Method available since Release 3.3.0
     * @author Mike Naberezny <mike@maintainable.com>
     * @author Derek DeVries <derek@maintainable.com>
     */
    public static function assertTag($matcher, $actual, $message = '', $isHtml = true)
    {
        $dom     = PHPUnit_Util_XML::load($actual, $isHtml);
        $tags    = PHPUnit_Util_XML::findNodes($dom, $matcher, $isHtml);
        $matched = count($tags) > 0 && $tags[0] instanceof DOMNode;

        self::assertTrue($matched, $message);
    }

    /**
     * This assertion is the exact opposite of assertTag().
     *
     * Rather than asserting that $matcher results in a match, it asserts that
     * $matcher does not match.
     *
     * @param array   $matcher
     * @param string  $actual
     * @param string  $message
     * @param boolean $isHtml
     * @since  Method available since Release 3.3.0
     * @author Mike Naberezny <mike@maintainable.com>
     * @author Derek DeVries <derek@maintainable.com>
     */
    public static function assertNotTag($matcher, $actual, $message = '', $isHtml = true)
    {
        $dom     = PHPUnit_Util_XML::load($actual, $isHtml);
        $tags    = PHPUnit_Util_XML::findNodes($dom, $matcher, $isHtml);
        $matched = count($tags) > 0 && $tags[0] instanceof DOMNode;

        self::assertFalse($matched, $message);
    }

    /**
     * Evaluates a PHPUnit_Framework_Constraint matcher object.
     *
     * @param mixed                        $value
     * @param PHPUnit_Framework_Constraint $constraint
     * @param string                       $message
     * @since  Method available since Release 3.0.0
     */
    public static function assertThat($value, PHPUnit_Framework_Constraint $constraint, $message = '')
    {
        self::$count += count($constraint);

        $constraint->evaluate($value, $message);
    }

    /**
     * Asserts that a string is a valid JSON string.
     *
     * @param string $actualJson
     * @param string $message
     * @since  Method available since Release 3.7.20
     */
    public static function assertJson($actualJson, $message = '')
    {
        if (!is_string($actualJson)) {
            throw PHPUnit_Util_InvalidArgumentHelper::factory(1, 'string');
        }

        self::assertThat($actualJson, self::isJson(), $message);
    }

    /**
     * Asserts that two given JSON encoded objects or arrays are equal.
     *
     * @param string $expectedJson
     * @param string $actualJson
     * @param string $message
     */
    public static function assertJsonStringEqualsJsonString($expectedJson, $actualJson, $message = '')
    {
        self::assertJson($expectedJson, $message);
        self::assertJson($actualJson, $message);

        $expected = json_decode($expectedJson);
        $actual   = json_decode($actualJson);

        self::assertEquals($expected, $actual, $message);
    }

    /**
     * Asserts that two given JSON encoded objects or arrays are not equal.
     *
     * @param string $expectedJson
     * @param string $actualJson
     * @param string $message
     */
    public static function assertJsonStringNotEqualsJsonString($expectedJson, $actualJson, $message = '')
    {
        self::assertJson($expectedJson, $message);
        self::assertJson($actualJson, $message);

        $expected = json_decode($expectedJson);
        $actual   = json_decode($actualJson);

        self::assertNotEquals($expected, $actual, $message);
    }

    /**
     * Asserts that the generated JSON encoded object and the content of the given file are equal.
     *
     * @param string $expectedFile
     * @param string $actualJson
     * @param string $message
     */
    public static function assertJsonStringEqualsJsonFile($expectedFile, $actualJson, $message = '')
    {
        self::assertFileExists($expectedFile, $message);
        $expectedJson = file_get_contents($expectedFile);

        self::assertJson($expectedJson, $message);
        self::assertJson($actualJson, $message);

        // call constraint
        $constraint = new PHPUnit_Framework_Constraint_JsonMatches(
          $expectedJson
        );

        self::assertThat($actualJson, $constraint, $message);
    }

    /**
     * Asserts that the generated JSON encoded object and the content of the given file are not equal.
     *
     * @param string $expectedFile
     * @param string $actualJson
     * @param string $message
     */
    public static function assertJsonStringNotEqualsJsonFile($expectedFile, $actualJson, $message = '')
    {
        self::assertFileExists($expectedFile, $message);
        $expectedJson = file_get_contents($expectedFile);

        self::assertJson($expectedJson, $message);
        self::assertJson($actualJson, $message);

        // call constraint
        $constraint = new PHPUnit_Framework_Constraint_JsonMatches(
          $expectedJson
        );

        self::assertThat($actualJson, new PHPUnit_Framework_Constraint_Not($constraint), $message);
    }

    /**
     * Asserts that two JSON files are not equal.
     *
     * @param string $expectedFile
     * @param string $actualFile
     * @param string $message
     */
    public static function assertJsonFileNotEqualsJsonFile($expectedFile, $actualFile, $message = '')
    {
        self::assertFileExists($expectedFile, $message);
        self::assertFileExists($actualFile, $message);

        $actualJson = file_get_contents($actualFile);
        $expectedJson = file_get_contents($expectedFile);

        self::assertJson($expectedJson, $message);
        self::assertJson($actualJson, $message);

        // call constraint
        $constraintExpected = new PHPUnit_Framework_Constraint_JsonMatches(
          $expectedJson
        );

        $constraintActual = new PHPUnit_Framework_Constraint_JsonMatches($actualJson);

        self::assertThat($expectedJson, new PHPUnit_Framework_Constraint_Not($constraintActual), $message);
        self::assertThat($actualJson, new PHPUnit_Framework_Constraint_Not($constraintExpected), $message);
    }

    /**
     * Asserts that two JSON files are equal.
     *
     * @param string $expectedFile
     * @param string $actualFile
     * @param string $message
     */
    public static function assertJsonFileEqualsJsonFile($expectedFile, $actualFile, $message = '')
    {
        self::assertFileExists($expectedFile, $message);
        self::assertFileExists($actualFile, $message);

        $actualJson = file_get_contents($actualFile);
        $expectedJson = file_get_contents($expectedFile);

        self::assertJson($expectedJson, $message);
        self::assertJson($actualJson, $message);

        // call constraint
        $constraintExpected = new PHPUnit_Framework_Constraint_JsonMatches(
          $expectedJson
        );

        $constraintActual = new PHPUnit_Framework_Constraint_JsonMatches($actualJson);

        self::assertThat($expectedJson, $constraintActual, $message);
        self::assertThat($actualJson, $constraintExpected, $message);
    }

    /**
     * Returns a PHPUnit_Framework_Constraint_And matcher object.
     *
     * @return PHPUnit_Framework_Constraint_And
     * @since  Method available since Release 3.0.0
     */
    public static function logicalAnd()
    {
        $constraints = func_get_args();

        $constraint = new PHPUnit_Framework_Constraint_And;
        $constraint->setConstraints($constraints);

        return $constraint;
    }

    /**
     * Returns a PHPUnit_Framework_Constraint_Or matcher object.
     *
     * @return PHPUnit_Framework_Constraint_Or
     * @since  Method available since Release 3.0.0
     */
    public static function logicalOr()
    {
        $constraints = func_get_args();

        $constraint = new PHPUnit_Framework_Constraint_Or;
        $constraint->setConstraints($constraints);

        return $constraint;
    }

    /**
     * Returns a PHPUnit_Framework_Constraint_Not matcher object.
     *
     * @param  PHPUnit_Framework_Constraint     $constraint
     * @return PHPUnit_Framework_Constraint_Not
     * @since  Method available since Release 3.0.0
     */
    public static function logicalNot(PHPUnit_Framework_Constraint $constraint)
    {
        return new PHPUnit_Framework_Constraint_Not($constraint);
    }

    /**
     * Returns a PHPUnit_Framework_Constraint_Xor matcher object.
     *
     * @return PHPUnit_Framework_Constraint_Xor
     * @since  Method available since Release 3.0.0
     */
    public static function logicalXor()
    {
        $constraints = func_get_args();

        $constraint = new PHPUnit_Framework_Constraint_Xor;
        $constraint->setConstraints($constraints);

        return $constraint;
    }

    /**
     * Returns a PHPUnit_Framework_Constraint_IsAnything matcher object.
     *
     * @return PHPUnit_Framework_Constraint_IsAnything
     * @since  Method available since Release 3.0.0
     */
    public static function anything()
    {
        return new PHPUnit_Framework_Constraint_IsAnything;
    }

    /**
     * Returns a PHPUnit_Framework_Constraint_IsTrue matcher object.
     *
     * @return PHPUnit_Framework_Constraint_IsTrue
     * @since  Method available since Release 3.3.0
     */
    public static function isTrue()
    {
        return new PHPUnit_Framework_Constraint_IsTrue;
    }

    /**
     * Returns a PHPUnit_Framework_Constraint_Callback matcher object.
     *
     * @param  callable                              $callback
     * @return PHPUnit_Framework_Constraint_Callback
     */
    public static function callback($callback)
    {
        return new PHPUnit_Framework_Constraint_Callback($callback);
    }

    /**
     * Returns a PHPUnit_Framework_Constraint_IsFalse matcher object.
     *
     * @return PHPUnit_Framework_Constraint_IsFalse
     * @since  Method available since Release 3.3.0
     */
    public static function isFalse()
    {
        return new PHPUnit_Framework_Constraint_IsFalse;
    }

    /**
     * Returns a PHPUnit_Framework_Constraint_IsJson matcher object.
     *
     * @return PHPUnit_Framework_Constraint_IsJson
     * @since  Method available since Release 3.7.20
     */
    public static function isJson()
    {
        return new PHPUnit_Framework_Constraint_IsJson;
    }

    /**
     * Returns a PHPUnit_Framework_Constraint_IsNull matcher object.
     *
     * @return PHPUnit_Framework_Constraint_IsNull
     * @since  Method available since Release 3.3.0
     */
    public static function isNull()
    {
        return new PHPUnit_Framework_Constraint_IsNull;
    }

    /**
     * Returns a PHPUnit_Framework_Constraint_Attribute matcher object.
     *
     * @param  PHPUnit_Framework_Constraint           $constraint
     * @param  string                                 $attributeName
     * @return PHPUnit_Framework_Constraint_Attribute
     * @since  Method available since Release 3.1.0
     */
    public static function attribute(PHPUnit_Framework_Constraint $constraint, $attributeName)
    {
        return new PHPUnit_Framework_Constraint_Attribute(
          $constraint, $attributeName
        );
    }

    /**
     * Returns a PHPUnit_Framework_Constraint_TraversableContains matcher
     * object.
     *
     * @param  mixed                                            $value
     * @param  boolean                                          $checkForObjectIdentity
     * @param  boolean                                          $checkForNonObjectIdentity
     * @return PHPUnit_Framework_Constraint_TraversableContains
     * @since  Method available since Release 3.0.0
     */
    public static function contains($value, $checkForObjectIdentity = true, $checkForNonObjectIdentity = false)
    {
        return new PHPUnit_Framework_Constraint_TraversableContains($value, $checkForObjectIdentity, $checkForNonObjectIdentity);
    }

    /**
     * Returns a PHPUnit_Framework_Constraint_TraversableContainsOnly matcher
     * object.
     *
     * @param  string                                               $type
     * @return PHPUnit_Framework_Constraint_TraversableContainsOnly
     * @since  Method available since Release 3.1.4
     */
    public static function containsOnly($type)
    {
        return new PHPUnit_Framework_Constraint_TraversableContainsOnly($type);
    }

    /**
     * Returns a PHPUnit_Framework_Constraint_TraversableContainsOnly matcher
     * object.
     *
     * @param  string                                               $classname
     * @return PHPUnit_Framework_Constraint_TraversableContainsOnly
     */
    public static function containsOnlyInstancesOf($classname)
    {
        return new PHPUnit_Framework_Constraint_TraversableContainsOnly($classname, false);
    }

    /**
     * Returns a PHPUnit_Framework_Constraint_ArrayHasKey matcher object.
     *
     * @param  mixed                                    $key
     * @return PHPUnit_Framework_Constraint_ArrayHasKey
     * @since  Method available since Release 3.0.0
     */
    public static function arrayHasKey($key)
    {
        return new PHPUnit_Framework_Constraint_ArrayHasKey($key);
    }

    /**
     * Returns a PHPUnit_Framework_Constraint_IsEqual matcher object.
     *
     * @param  mixed                                $value
     * @param  float                                $delta
     * @param  integer                              $maxDepth
     * @param  boolean                              $canonicalize
     * @param  boolean                              $ignoreCase
     * @return PHPUnit_Framework_Constraint_IsEqual
     * @since  Method available since Release 3.0.0
     */
    public static function equalTo($value, $delta = 0, $maxDepth = 10, $canonicalize = false, $ignoreCase = false)
    {
        return new PHPUnit_Framework_Constraint_IsEqual(
          $value, $delta, $maxDepth, $canonicalize, $ignoreCase
        );
    }

    /**
     * Returns a PHPUnit_Framework_Constraint_IsEqual matcher object
     * that is wrapped in a PHPUnit_Framework_Constraint_Attribute matcher
     * object.
     *
     * @param  string                                 $attributeName
     * @param  mixed                                  $value
     * @param  float                                  $delta
     * @param  integer                                $maxDepth
     * @param  boolean                                $canonicalize
     * @param  boolean                                $ignoreCase
     * @return PHPUnit_Framework_Constraint_Attribute
     * @since  Method available since Release 3.1.0
     */
    public static function attributeEqualTo($attributeName, $value, $delta = 0, $maxDepth = 10, $canonicalize = false, $ignoreCase = false)
    {
        return self::attribute(
          self::equalTo(
            $value, $delta, $maxDepth, $canonicalize, $ignoreCase
          ),
          $attributeName
        );
    }

    /**
     * Returns a PHPUnit_Framework_Constraint_IsEmpty matcher object.
     *
     * @return PHPUnit_Framework_Constraint_IsEmpty
     * @since  Method available since Release 3.5.0
     */
    public static function isEmpty()
    {
        return new PHPUnit_Framework_Constraint_IsEmpty;
    }

    /**
     * Returns a PHPUnit_Framework_Constraint_FileExists matcher object.
     *
     * @return PHPUnit_Framework_Constraint_FileExists
     * @since  Method available since Release 3.0.0
     */
    public static function fileExists()
    {
        return new PHPUnit_Framework_Constraint_FileExists;
    }

    /**
     * Returns a PHPUnit_Framework_Constraint_GreaterThan matcher object.
     *
     * @param  mixed                                    $value
     * @return PHPUnit_Framework_Constraint_GreaterThan
     * @since  Method available since Release 3.0.0
     */
    public static function greaterThan($value)
    {
        return new PHPUnit_Framework_Constraint_GreaterThan($value);
    }

    /**
     * Returns a PHPUnit_Framework_Constraint_Or matcher object that wraps
     * a PHPUnit_Framework_Constraint_IsEqual and a
     * PHPUnit_Framework_Constraint_GreaterThan matcher object.
     *
     * @param  mixed                           $value
     * @return PHPUnit_Framework_Constraint_Or
     * @since  Method available since Release 3.1.0
     */
    public static function greaterThanOrEqual($value)
    {
        return self::logicalOr(
          new PHPUnit_Framework_Constraint_IsEqual($value),
          new PHPUnit_Framework_Constraint_GreaterThan($value)
        );
    }

    /**
     * Returns a PHPUnit_Framework_Constraint_ClassHasAttribute matcher object.
     *
     * @param  string                                         $attributeName
     * @return PHPUnit_Framework_Constraint_ClassHasAttribute
     * @since  Method available since Release 3.1.0
     */
    public static function classHasAttribute($attributeName)
    {
        return new PHPUnit_Framework_Constraint_ClassHasAttribute(
          $attributeName
        );
    }

    /**
     * Returns a PHPUnit_Framework_Constraint_ClassHasStaticAttribute matcher
     * object.
     *
     * @param  string                                               $attributeName
     * @return PHPUnit_Framework_Constraint_ClassHasStaticAttribute
     * @since  Method available since Release 3.1.0
     */
    public static function classHasStaticAttribute($attributeName)
    {
        return new PHPUnit_Framework_Constraint_ClassHasStaticAttribute(
          $attributeName
        );
    }

    /**
     * Returns a PHPUnit_Framework_Constraint_ObjectHasAttribute matcher object.
     *
     * @param  string                                          $attributeName
     * @return PHPUnit_Framework_Constraint_ObjectHasAttribute
     * @since  Method available since Release 3.0.0
     */
    public static function objectHasAttribute($attributeName)
    {
        return new PHPUnit_Framework_Constraint_ObjectHasAttribute(
          $attributeName
        );
    }

    /**
     * Returns a PHPUnit_Framework_Constraint_IsIdentical matcher object.
     *
     * @param  mixed                                    $value
     * @return PHPUnit_Framework_Constraint_IsIdentical
     * @since  Method available since Release 3.0.0
     */
    public static function identicalTo($value)
    {
        return new PHPUnit_Framework_Constraint_IsIdentical($value);
    }

    /**
     * Returns a PHPUnit_Framework_Constraint_IsInstanceOf matcher object.
     *
     * @param  string                                    $className
     * @return PHPUnit_Framework_Constraint_IsInstanceOf
     * @since  Method available since Release 3.0.0
     */
    public static function isInstanceOf($className)
    {
        return new PHPUnit_Framework_Constraint_IsInstanceOf($className);
    }

    /**
     * Returns a PHPUnit_Framework_Constraint_IsType matcher object.
     *
     * @param  string                              $type
     * @return PHPUnit_Framework_Constraint_IsType
     * @since  Method available since Release 3.0.0
     */
    public static function isType($type)
    {
        return new PHPUnit_Framework_Constraint_IsType($type);
    }

    /**
     * Returns a PHPUnit_Framework_Constraint_LessThan matcher object.
     *
     * @param  mixed                                 $value
     * @return PHPUnit_Framework_Constraint_LessThan
     * @since  Method available since Release 3.0.0
     */
    public static function lessThan($value)
    {
        return new PHPUnit_Framework_Constraint_LessThan($value);
    }

    /**
     * Returns a PHPUnit_Framework_Constraint_Or matcher object that wraps
     * a PHPUnit_Framework_Constraint_IsEqual and a
     * PHPUnit_Framework_Constraint_LessThan matcher object.
     *
     * @param  mixed                           $value
     * @return PHPUnit_Framework_Constraint_Or
     * @since  Method available since Release 3.1.0
     */
    public static function lessThanOrEqual($value)
    {
        return self::logicalOr(
          new PHPUnit_Framework_Constraint_IsEqual($value),
          new PHPUnit_Framework_Constraint_LessThan($value)
        );
    }

    /**
     * Returns a PHPUnit_Framework_Constraint_PCREMatch matcher object.
     *
     * @param  string                                 $pattern
     * @return PHPUnit_Framework_Constraint_PCREMatch
     * @since  Method available since Release 3.0.0
     */
    public static function matchesRegularExpression($pattern)
    {
        return new PHPUnit_Framework_Constraint_PCREMatch($pattern);
    }

    /**
     * Returns a PHPUnit_Framework_Constraint_StringMatches matcher object.
     *
     * @param  string                                     $string
     * @return PHPUnit_Framework_Constraint_StringMatches
     * @since  Method available since Release 3.5.0
     */
    public static function matches($string)
    {
        return new PHPUnit_Framework_Constraint_StringMatches($string);
    }

    /**
     * Returns a PHPUnit_Framework_Constraint_StringStartsWith matcher object.
     *
     * @param  mixed                                         $prefix
     * @return PHPUnit_Framework_Constraint_StringStartsWith
     * @since  Method available since Release 3.4.0
     */
    public static function stringStartsWith($prefix)
    {
        return new PHPUnit_Framework_Constraint_StringStartsWith($prefix);
    }

    /**
     * Returns a PHPUnit_Framework_Constraint_StringContains matcher object.
     *
     * @param  string                                      $string
     * @param  boolean                                     $case
     * @return PHPUnit_Framework_Constraint_StringContains
     * @since  Method available since Release 3.0.0
     */
    public static function stringContains($string, $case = true)
    {
        return new PHPUnit_Framework_Constraint_StringContains($string, $case);
    }

    /**
     * Returns a PHPUnit_Framework_Constraint_StringEndsWith matcher object.
     *
     * @param  mixed                                       $suffix
     * @return PHPUnit_Framework_Constraint_StringEndsWith
     * @since  Method available since Release 3.4.0
     */
    public static function stringEndsWith($suffix)
    {
        return new PHPUnit_Framework_Constraint_StringEndsWith($suffix);
    }

    /**
     * Returns a PHPUnit_Framework_Constraint_Count matcher object.
     *
     * @param  int                                $count
     * @return PHPUnit_Framework_Constraint_Count
     */
    public static function countOf($count)
    {
        return new PHPUnit_Framework_Constraint_Count($count);
    }
    /**
     * Fails a test with the given message.
     *
     * @param  string                                 $message
     * @throws PHPUnit_Framework_AssertionFailedError
     */
    public static function fail($message = '')
    {
        throw new PHPUnit_Framework_AssertionFailedError($message);
    }

    /**
     * Returns the value of an attribute of a class or an object.
     * This also works for attributes that are declared protected or private.
     *
     * @param  mixed                       $classOrObject
     * @param  string                      $attributeName
     * @return mixed
     * @throws PHPUnit_Framework_Exception
     */
    public static function readAttribute($classOrObject, $attributeName)
    {
        if (!is_string($attributeName)) {
            throw PHPUnit_Util_InvalidArgumentHelper::factory(2, 'string');
        }

        if (!preg_match('/[a-zA-Z_\x7f-\xff][a-zA-Z0-9_\x7f-\xff]*/', $attributeName)) {
            throw PHPUnit_Util_InvalidArgumentHelper::factory(2, 'valid attribute name');
        }

        if (is_string($classOrObject)) {
            if (!class_exists($classOrObject)) {
                throw PHPUnit_Util_InvalidArgumentHelper::factory(
                  1, 'class name'
                );
            }

            return self::getStaticAttribute(
              $classOrObject,
              $attributeName
            );
        } elseif (is_object($classOrObject)) {
            return self::getObjectAttribute(
              $classOrObject,
              $attributeName
            );
        } else {
            throw PHPUnit_Util_InvalidArgumentHelper::factory(
              1, 'class name or object'
            );
        }
    }

    /**
     * Returns the value of a static attribute.
     * This also works for attributes that are declared protected or private.
     *
     * @param  string                      $className
     * @param  string                      $attributeName
     * @return mixed
     * @throws PHPUnit_Framework_Exception
     * @since  Method available since Release 3.8.0
     */
    public static function getStaticAttribute($className, $attributeName)
    {
        if (!is_string($className)) {
            throw PHPUnit_Util_InvalidArgumentHelper::factory(1, 'string');
        }

        if (!class_exists($className)) {
            throw PHPUnit_Util_InvalidArgumentHelper::factory(1, 'class name');
        }

        if (!is_string($attributeName)) {
            throw PHPUnit_Util_InvalidArgumentHelper::factory(2, 'string');
        }

        if (!preg_match('/[a-zA-Z_\x7f-\xff][a-zA-Z0-9_\x7f-\xff]*/', $attributeName)) {
            throw PHPUnit_Util_InvalidArgumentHelper::factory(2, 'valid attribute name');
        }

        $class = new ReflectionClass($className);

        while ($class) {
            $attributes = $class->getStaticProperties();

            if (array_key_exists($attributeName, $attributes)) {
                return $attributes[$attributeName];
            }

            $class = $class->getParentClass();
        }

        throw new PHPUnit_Framework_Exception(
          sprintf(
            'Attribute "%s" not found in class.',
            $attributeName
          )
        );
    }

    /**
     * Returns the value of an object's attribute.
     * This also works for attributes that are declared protected or private.
     *
     * @param  object                      $object
     * @param  string                      $attributeName
     * @return mixed
     * @throws PHPUnit_Framework_Exception
     * @since  Method available since Release 3.8.0
     */
    public static function getObjectAttribute($object, $attributeName)
    {
        if (!is_object($object)) {
            throw PHPUnit_Util_InvalidArgumentHelper::factory(1, 'object');
        }

        if (!is_string($attributeName)) {
            throw PHPUnit_Util_InvalidArgumentHelper::factory(2, 'string');
        }

        if (!preg_match('/[a-zA-Z_\x7f-\xff][a-zA-Z0-9_\x7f-\xff]*/', $attributeName)) {
            throw PHPUnit_Util_InvalidArgumentHelper::factory(2, 'valid attribute name');
        }

        try {
            $attribute = new ReflectionProperty($object, $attributeName);
        } catch (ReflectionException $e) {
            $reflector = new ReflectionObject($object);

            while ($reflector = $reflector->getParentClass()) {
                try {
                    $attribute = $reflector->getProperty($attributeName);
                    break;
                } catch (ReflectionException $e) {
                }
            }
        }

        if (isset($attribute)) {
            if (!$attribute || $attribute->isPublic()) {
                return $object->$attributeName;
            }

            $attribute->setAccessible(true);
            $value = $attribute->getValue($object);
            $attribute->setAccessible(false);

            return $value;
        }

        throw new PHPUnit_Framework_Exception(
          sprintf(
            'Attribute "%s" not found in object.',
            $attributeName
          )
        );
    }

    /**
     * Mark the test as incomplete.
     *
     * @param  string                                $message
     * @throws PHPUnit_Framework_IncompleteTestError
     * @since  Method available since Release 3.0.0
     */
    public static function markTestIncomplete($message = '')
    {
        throw new PHPUnit_Framework_IncompleteTestError($message);
    }

    /**
     * Mark the test as skipped.
     *
     * @param  string                             $message
     * @throws PHPUnit_Framework_SkippedTestError
     * @since  Method available since Release 3.0.0
     */
    public static function markTestSkipped($message = '')
    {
        throw new PHPUnit_Framework_SkippedTestError($message);
    }

    /**
     * Return the current assertion count.
     *
     * @return integer
     * @since  Method available since Release 3.3.3
     */
    public static function getCount()
    {
        return self::$count;
    }

    /**
     * Reset the assertion counter.
     *
     * @since  Method available since Release 3.3.3
     */
    public static function resetCount()
    {
        self::$count = 0;
    }
}<|MERGE_RESOLUTION|>--- conflicted
+++ resolved
@@ -891,33 +891,32 @@
     /**
      * Asserts that a condition is not true.
      *
-     * @param  boolean $condition
-     * @param  string  $message
-     * @throws PHPUnit_Framework_AssertionFailedError
-     */
-    public static function assertNotTrue($condition, $message = '')
-    {
-        self::assertThat($condition, self::logicalNot(self::isTrue()), $message);
-    }
-
-    /**
-     * Asserts that a condition is false.
-     *
      * @param  boolean                                $condition
      * @param  string                                 $message
      * @throws PHPUnit_Framework_AssertionFailedError
      */
+    public static function assertNotTrue($condition, $message = '')
+    {
+        self::assertThat($condition, self::logicalNot(self::isTrue()), $message);
+    }
+
+    /**
+     * Asserts that a condition is false.
+     *
+     * @param  boolean                                $condition
+     * @param  string                                 $message
+     * @throws PHPUnit_Framework_AssertionFailedError
+     */
     public static function assertFalse($condition, $message = '')
     {
         self::assertThat($condition, self::isFalse(), $message);
     }
 
     /**
-<<<<<<< HEAD
      * Asserts that a condition is not false.
      *
-     * @param  boolean  $condition
-     * @param  string   $message
+     * @param  boolean                                $condition
+     * @param  string                                 $message
      * @throws PHPUnit_Framework_AssertionFailedError
      */
     public static function assertNotFalse($condition, $message = '')
@@ -926,10 +925,7 @@
     }
 
     /**
-     * Asserts that a variable is not NULL.
-=======
      * Asserts that a variable is not null.
->>>>>>> 02b42d7e
      *
      * @param mixed  $actual
      * @param string $message
