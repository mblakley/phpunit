--- conflicted
+++ resolved
@@ -493,20 +493,12 @@
                         $className, $name
                     );
                 } catch (Exception $e) {
-<<<<<<< HEAD
                     if (!($e instanceof PHPUnit_Framework_SkippedTestError || $e instanceof PHPUnit_Framework_IncompleteTestError)) {
                         $message = sprintf(
-                          'The data provider specified for %s::%s is invalid.',
-                          $className,
-                          $name
+                            'The data provider specified for %s::%s is invalid.',
+                            $className,
+                            $name
                         );
-=======
-                    $message = sprintf(
-                        'The data provider specified for %s::%s is invalid.',
-                        $className,
-                        $name
-                    );
->>>>>>> 50dfaba6
 
                         $_message = $e->getMessage();
 
@@ -516,11 +508,11 @@
 
                         $data = self::warning($message);
                     }
-                    else if ($e instanceof PHPUnit_Framework_SkippedTestError) {
+                    elseif ($e instanceof PHPUnit_Framework_SkippedTestError) {
                         $message = sprintf(
-                          'Test for %s::%s skipped by data provider',
-                          $className,
-                          $name
+                            'Test for %s::%s skipped by data provider',
+                            $className,
+                            $name
                         );
 
                         $_message = $e->getMessage();
@@ -531,11 +523,11 @@
 
                         $data = self::skipTest($className, $name, $message);
                     }
-                    else if ($e instanceof PHPUnit_Framework_IncompleteTestError) {
+                    elseif ($e instanceof PHPUnit_Framework_IncompleteTestError) {
                         $message = sprintf(
-                          'Test for %s::%s marked incomplete by data provider',
-                          $className,
-                          $name
+                            'Test for %s::%s marked incomplete by data provider',
+                            $className,
+                            $name
                         );
 
                         $_message = $e->getMessage();
