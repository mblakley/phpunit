<?php
/*
 * This file is part of PHPUnit.
 *
 * (c) Sebastian Bergmann <sebastian@phpunit.de>
 *
 * For the full copyright and license information, please view the LICENSE
 * file that was distributed with this source code.
 */

use SebastianBergmann\GlobalState\Snapshot;
use SebastianBergmann\GlobalState\Restorer;
use SebastianBergmann\GlobalState\Blacklist;
use SebastianBergmann\Diff\Differ;
use SebastianBergmann\Exporter\Exporter;
use SebastianBergmann\ObjectEnumerator\Enumerator;
use Prophecy\Exception\Prediction\PredictionException;
use Prophecy\Prophet;
use DeepCopy\DeepCopy;

/**
 * A TestCase defines the fixture to run multiple tests.
 *
 * To define a TestCase
 *
 *   1) Implement a subclass of PHPUnit_Framework_TestCase.
 *   2) Define instance variables that store the state of the fixture.
 *   3) Initialize the fixture state by overriding setUp().
 *   4) Clean-up after a test by overriding tearDown().
 *
 * Each test runs in its own fixture so there can be no side effects
 * among test runs.
 *
 * Here is an example:
 *
 * <code>
 * <?php
 * class MathTest extends PHPUnit_Framework_TestCase
 * {
 *     public $value1;
 *     public $value2;
 *
 *     protected function setUp()
 *     {
 *         $this->value1 = 2;
 *         $this->value2 = 3;
 *     }
 * }
 * ?>
 * </code>
 *
 * For each test implement a method which interacts with the fixture.
 * Verify the expected results with assertions specified by calling
 * assert with a boolean.
 *
 * <code>
 * <?php
 * public function testPass()
 * {
 *     $this->assertTrue($this->value1 + $this->value2 == 5);
 * }
 * ?>
 * </code>
 *
 * @since Class available since Release 2.0.0
 */
abstract class PHPUnit_Framework_TestCase extends PHPUnit_Framework_Assert implements PHPUnit_Framework_Test, PHPUnit_Framework_SelfDescribing
{
    /**
     * Enable or disable the backup and restoration of the $GLOBALS array.
     * Overwrite this attribute in a child class of TestCase.
     * Setting this attribute in setUp() has no effect!
     *
     * @var bool
     */
    protected $backupGlobals = null;

    /**
     * @var array
     */
    protected $backupGlobalsBlacklist = [];

    /**
     * Enable or disable the backup and restoration of static attributes.
     * Overwrite this attribute in a child class of TestCase.
     * Setting this attribute in setUp() has no effect!
     *
     * @var bool
     */
    protected $backupStaticAttributes = null;

    /**
     * @var array
     */
    protected $backupStaticAttributesBlacklist = [];

    /**
     * Whether or not this test is to be run in a separate PHP process.
     *
     * @var bool
     */
    protected $runTestInSeparateProcess = null;

    /**
     * Whether or not this test should preserve the global state when
     * running in a separate PHP process.
     *
     * @var bool
     */
    protected $preserveGlobalState = true;

    /**
     * Whether or not this test is running in a separate PHP process.
     *
     * @var bool
     */
    private $inIsolation = false;

    /**
     * @var array
     */
    private $data = [];

    /**
     * @var string
     */
    private $dataName = '';

    /**
     * @var bool
     */
    private $useErrorHandler = null;

    /**
     * The name of the expected Exception.
     *
     * @var string
     */
    private $expectedException = null;

    /**
     * The message of the expected Exception.
     *
     * @var string
     */
    private $expectedExceptionMessage = '';

    /**
     * The regex pattern to validate the expected Exception message.
     *
     * @var string
     */
    private $expectedExceptionMessageRegExp = '';

    /**
     * The code of the expected Exception.
     *
     * @var int|string
     */
    private $expectedExceptionCode;

    /**
     * The name of the test case.
     *
     * @var string
     */
    private $name = null;

    /**
     * @var array
     */
    private $dependencies = [];

    /**
     * @var array
     */
    private $dependencyInput = [];

    /**
     * @var array
     */
    private $iniSettings = [];

    /**
     * @var array
     */
    private $locale = [];

    /**
     * @var array
     */
    private $mockObjects = [];

    /**
     * @var array
     */
    private $mockObjectGenerator = null;

    /**
     * @var int
     */
    private $status;

    /**
     * @var string
     */
    private $statusMessage = '';

    /**
     * @var int
     */
    private $numAssertions = 0;

    /**
     * @var PHPUnit_Framework_TestResult
     */
    private $result;

    /**
     * @var mixed
     */
    private $testResult;

    /**
     * @var string
     */
    private $output = '';

    /**
     * @var string
     */
    private $outputExpectedRegex = null;

    /**
     * @var string
     */
    private $outputExpectedString = null;

    /**
     * @var mixed
     */
    private $outputCallback = false;

    /**
     * @var bool
     */
    private $outputBufferingActive = false;

    /**
     * @var int
     */
    private $outputBufferingLevel;

    /**
     * @var SebastianBergmann\GlobalState\Snapshot
     */
    private $snapshot;

    /**
     * @var Prophecy\Prophet
     */
    private $prophet;

    /**
     * @var bool
     */
    private $beStrictAboutChangesToGlobalState = false;

    /**
     * @var bool
     */
    private $registerMockObjectsFromTestArgumentsRecursively = false;

    /**
     * @var string[]
     */
    private $warnings = [];

    /**
     * @var array
     */
    private $groups = [];

    /**
     * @var bool
     */
    private $doesNotPerformAssertions = false;

    /**
     * Constructs a test case with the given name.
     *
     * @param string $name
     * @param array  $data
     * @param string $dataName
     */
    public function __construct($name = null, array $data = [], $dataName = '')
    {
        if ($name !== null) {
            $this->setName($name);
        }

        $this->data     = $data;
        $this->dataName = $dataName;
    }

    /**
     * Returns a string representation of the test case.
     *
     * @return string
     */
    public function toString()
    {
        $class = new ReflectionClass($this);

        $buffer = sprintf(
            '%s::%s',
            $class->name,
            $this->getName(false)
        );

        return $buffer . $this->getDataSetAsString();
    }

    /**
     * Counts the number of test cases executed by run(TestResult result).
     *
     * @return int
     */
    public function count()
    {
        return 1;
    }

    /**
     * @since Method available since Release 5.4.0
     */
    public function getGroups()
    {
        return $this->groups;
    }

    /**
     * @param array $groups
     *
     * @since Method available since Release 5.4.0
     */
    public function setGroups(array $groups)
    {
        $this->groups = $groups;
    }

    /**
     * Returns the annotations for this test.
     *
     * @return array
     *
     * @since Method available since Release 3.4.0
     */
    public function getAnnotations()
    {
        return PHPUnit_Util_Test::parseTestMethodAnnotations(
            get_class($this),
            $this->name
        );
    }

    /**
     * Gets the name of a TestCase.
     *
     * @param bool $withDataSet
     *
     * @return string
     */
    public function getName($withDataSet = true)
    {
        if ($withDataSet) {
            return $this->name . $this->getDataSetAsString(false);
        } else {
            return $this->name;
        }
    }

    /**
     * Returns the size of the test.
     *
     * @return int
     *
     * @since Method available since Release 3.6.0
     */
    public function getSize()
    {
        return PHPUnit_Util_Test::getSize(
            get_class($this),
            $this->getName(false)
        );
    }

    /**
     * @return bool
     *
     * @since Method available since Release 5.3.4
     */
    public function hasSize()
    {
        return $this->getSize() !== PHPUnit_Util_Test::UNKNOWN;
    }

    /**
     * @return bool
     *
     * @since Method available since Release 5.3.4
     */
    public function isSmall()
    {
        return $this->getSize() === PHPUnit_Util_Test::SMALL;
    }

    /**
     * @return bool
     *
     * @since Method available since Release 5.3.4
     */
    public function isMedium()
    {
        return $this->getSize() === PHPUnit_Util_Test::MEDIUM;
    }

    /**
     * @return bool
     *
     * @since Method available since Release 5.3.4
     */
    public function isLarge()
    {
        return $this->getSize() === PHPUnit_Util_Test::LARGE;
    }

    /**
     * @return string
     *
     * @since Method available since Release 3.6.0
     */
    public function getActualOutput()
    {
        if (!$this->outputBufferingActive) {
            return $this->output;
        } else {
            return ob_get_contents();
        }
    }

    /**
     * @return bool
     *
     * @since Method available since Release 3.6.0
     */
    public function hasOutput()
    {
        if (strlen($this->output) === 0) {
            return false;
        }

        if ($this->hasExpectationOnOutput()) {
            return false;
        }

        return true;
    }

    /**
     * @return bool
     *
     * @since Method available since Release 5.6.0
     */
    public function doesNotPerformAssertions()
    {
        return $this->doesNotPerformAssertions;
    }

    /**
     * @param string $expectedRegex
     *
     * @since Method available since Release 3.6.0
     *
     * @throws PHPUnit_Framework_Exception
     */
    public function expectOutputRegex($expectedRegex)
    {
        if ($this->outputExpectedString !== null) {
            throw new PHPUnit_Framework_Exception;
        }

        if (is_string($expectedRegex) || is_null($expectedRegex)) {
            $this->outputExpectedRegex = $expectedRegex;
        }
    }

    /**
     * @param string $expectedString
     *
     * @since Method available since Release 3.6.0
     */
    public function expectOutputString($expectedString)
    {
        if ($this->outputExpectedRegex !== null) {
            throw new PHPUnit_Framework_Exception;
        }

        if (is_string($expectedString) || is_null($expectedString)) {
            $this->outputExpectedString = $expectedString;
        }
    }

    /**
     * @return bool
     *
     * @since Method available since Release 3.6.5
     * @deprecated Use hasExpectationOnOutput() instead
     */
    public function hasPerformedExpectationsOnOutput()
    {
        return $this->hasExpectationOnOutput();
    }

    /**
     * @return bool
     *
     * @since Method available since Release 4.3.3
     */
    public function hasExpectationOnOutput()
    {
        return is_string($this->outputExpectedString) || is_string($this->outputExpectedRegex);
    }

    /**
     * @return string
     *
     * @since Method available since Release 3.2.0
     */
    public function getExpectedException()
    {
        return $this->expectedException;
    }

    /**
     * @param mixed      $exception
     * @param string     $message
     * @param int|string $code
     *
     * @throws PHPUnit_Framework_Exception
     *
     * @since      Method available since Release 3.2.0
     * @deprecated Method deprecated since Release 5.2.0; use expectException() instead
     */
    public function setExpectedException($exception, $message = '', $code = null)
    {
        $this->expectedException = $exception;

        if ($message !== null && $message !== '') {
            $this->expectExceptionMessage($message);
        }

        if ($code !== null) {
            $this->expectExceptionCode($code);
        }
    }

    /**
     * @param mixed  $exception
     * @param string $messageRegExp
     * @param int    $code
     *
     * @throws PHPUnit_Framework_Exception
     *
     * @since Method available since Release 4.3.0
     *
     * @deprecated Method deprecated since Release 5.6.0; use expectExceptionMessageRegExp() instead
     */
    public function setExpectedExceptionRegExp($exception, $messageRegExp = '', $code = null)
    {
        if (!is_string($messageRegExp)) {
            throw PHPUnit_Util_InvalidArgumentHelper::factory(2, 'string');
        }

        $this->expectedException              = $exception;
        $this->expectedExceptionMessageRegExp = $messageRegExp;

        if ($code !== null) {
            $this->expectExceptionCode($code);
        }
    }

    /**
     * @param string $exception
     *
     * @since Method available since Release 5.2.0
     */
    public function expectException($exception)
    {
        if (!is_string($exception)) {
            throw PHPUnit_Util_InvalidArgumentHelper::factory(1, 'string');
        }

        $this->expectedException = $exception;
    }

    /**
     * @param int|string $code
     *
     * @throws PHPUnit_Framework_Exception
     *
     * @since Method available since Release 5.2.0
     */
    public function expectExceptionCode($code)
    {
        if (!is_int($code) && !is_string($code)) {
            throw PHPUnit_Util_InvalidArgumentHelper::factory(1, 'integer or string');
        }

        $this->expectedExceptionCode = $code;
    }

    /**
     * @param string $message
     *
     * @throws PHPUnit_Framework_Exception
     *
     * @since Method available since Release 5.2.0
     */
    public function expectExceptionMessage($message)
    {
        if (!is_string($message)) {
            throw PHPUnit_Util_InvalidArgumentHelper::factory(1, 'string');
        }

        $this->expectedExceptionMessage = $message;
    }

    /**
     * @param string $messageRegExp
     *
     * @throws PHPUnit_Framework_Exception
     *
     * @since Method available since Release 5.2.0
     */
    public function expectExceptionMessageRegExp($messageRegExp)
    {
        if (!is_string($messageRegExp)) {
            throw PHPUnit_Util_InvalidArgumentHelper::factory(1, 'string');
        }

        $this->expectedExceptionMessageRegExp = $messageRegExp;
    }

    /**
     * @param bool $flag
     *
     * @since Method available since Release 5.4.0
     */
    public function setRegisterMockObjectsFromTestArgumentsRecursively($flag)
    {
        if (!is_bool($flag)) {
            throw PHPUnit_Util_InvalidArgumentHelper::factory(1, 'boolean');
        }

        $this->registerMockObjectsFromTestArgumentsRecursively = $flag;
    }

    /**
     * @since Method available since Release 3.4.0
     */
    protected function setExpectedExceptionFromAnnotation()
    {
        try {
            $expectedException = PHPUnit_Util_Test::getExpectedException(
                get_class($this),
                $this->name
            );

            if ($expectedException !== false) {
                $this->expectException($expectedException['class']);

                if ($expectedException['code'] !== null) {
                    $this->expectExceptionCode($expectedException['code']);
                }

                if ($expectedException['message'] !== '') {
                    $this->expectExceptionMessage($expectedException['message']);
                } elseif ($expectedException['message_regex'] !== '') {
                    $this->expectExceptionMessageRegExp($expectedException['message_regex']);
                }
            }
        } catch (ReflectionException $e) {
        }
    }

    /**
     * @param bool $useErrorHandler
     *
     * @since Method available since Release 3.4.0
     */
    public function setUseErrorHandler($useErrorHandler)
    {
        $this->useErrorHandler = $useErrorHandler;
    }

    /**
     * @since Method available since Release 3.4.0
     */
    protected function setUseErrorHandlerFromAnnotation()
    {
        try {
            $useErrorHandler = PHPUnit_Util_Test::getErrorHandlerSettings(
                get_class($this),
                $this->name
            );

            if ($useErrorHandler !== null) {
                $this->setUseErrorHandler($useErrorHandler);
            }
        } catch (ReflectionException $e) {
        }
    }

    /**
     * @since Method available since Release 3.6.0
     */
    protected function checkRequirements()
    {
        if (!$this->name || !method_exists($this, $this->name)) {
            return;
        }

        $missingRequirements = PHPUnit_Util_Test::getMissingRequirements(
            get_class($this),
            $this->name
        );

        if (!empty($missingRequirements)) {
            $this->markTestSkipped(implode(PHP_EOL, $missingRequirements));
        }
    }

    /**
     * Returns the status of this test.
     *
     * @return int
     *
     * @since Method available since Release 3.1.0
     */
    public function getStatus()
    {
        return $this->status;
    }

    /**
     * @since Method available since Release 5.7.6
     */
    public function markAsRisky()
    {
        $this->status = PHPUnit_Runner_BaseTestRunner::STATUS_RISKY;
    }

    /**
     * Returns the status message of this test.
     *
     * @return string
     *
     * @since Method available since Release 3.3.0
     */
    public function getStatusMessage()
    {
        return $this->statusMessage;
    }

    /**
     * Returns whether or not this test has failed.
     *
     * @return bool
     *
     * @since Method available since Release 3.0.0
     */
    public function hasFailed()
    {
        $status = $this->getStatus();

        return $status == PHPUnit_Runner_BaseTestRunner::STATUS_FAILURE ||
               $status == PHPUnit_Runner_BaseTestRunner::STATUS_ERROR;
    }

    /**
     * Runs the test case and collects the results in a TestResult object.
     * If no TestResult object is passed a new one will be created.
     *
     * @param PHPUnit_Framework_TestResult $result
     *
     * @return PHPUnit_Framework_TestResult
     *
     * @throws PHPUnit_Framework_Exception
     */
    public function run(PHPUnit_Framework_TestResult $result = null)
    {
        if ($result === null) {
            $result = $this->createResult();
        }

        if (!$this instanceof PHPUnit_Framework_WarningTestCase) {
            $this->setTestResultObject($result);
            $this->setUseErrorHandlerFromAnnotation();
        }

        if ($this->useErrorHandler !== null) {
            $oldErrorHandlerSetting = $result->getConvertErrorsToExceptions();
            $result->convertErrorsToExceptions($this->useErrorHandler);
        }

<<<<<<< HEAD
        if (!$this instanceof PHPUnit_Framework_WarningTestCase && !$this->handleDependencies()) {
=======
        if (!$this instanceof PHPUnit_Framework_Warning &&
            !$this instanceof PHPUnit_Framework_SkippedTestCase &&
            !$this->handleDependencies()) {
>>>>>>> cb33eb2d
            return;
        }

        if ($this->runTestInSeparateProcess === true &&
            $this->inIsolation !== true &&
            !$this instanceof PHPUnit_Extensions_PhptTestCase) {
            $class = new ReflectionClass($this);

            $template = new Text_Template(
                __DIR__ . '/../Util/PHP/Template/TestCaseMethod.tpl'
            );

            if ($this->preserveGlobalState) {
                $constants     = PHPUnit_Util_GlobalState::getConstantsAsString();
                $globals       = PHPUnit_Util_GlobalState::getGlobalsAsString();
                $includedFiles = PHPUnit_Util_GlobalState::getIncludedFilesAsString();
                $iniSettings   = PHPUnit_Util_GlobalState::getIniSettingsAsString();
            } else {
                $constants     = '';
                if (!empty($GLOBALS['__PHPUNIT_BOOTSTRAP'])) {
                    $globals     = '$GLOBALS[\'__PHPUNIT_BOOTSTRAP\'] = ' . var_export($GLOBALS['__PHPUNIT_BOOTSTRAP'], true) . ";\n";
                } else {
                    $globals     = '';
                }
                $includedFiles = '';
                $iniSettings   = '';
            }

            $coverage                                   = $result->getCollectCodeCoverageInformation()          ? 'true' : 'false';
            $isStrictAboutTestsThatDoNotTestAnything    = $result->isStrictAboutTestsThatDoNotTestAnything()    ? 'true' : 'false';
            $isStrictAboutOutputDuringTests             = $result->isStrictAboutOutputDuringTests()             ? 'true' : 'false';
            $enforcesTimeLimit                          = $result->enforcesTimeLimit()                          ? 'true' : 'false';
            $isStrictAboutTodoAnnotatedTests            = $result->isStrictAboutTodoAnnotatedTests()            ? 'true' : 'false';
            $isStrictAboutResourceUsageDuringSmallTests = $result->isStrictAboutResourceUsageDuringSmallTests() ? 'true' : 'false';

            if (defined('PHPUNIT_COMPOSER_INSTALL')) {
                $composerAutoload = var_export(PHPUNIT_COMPOSER_INSTALL, true);
            } else {
                $composerAutoload = '\'\'';
            }

            if (defined('__PHPUNIT_PHAR__')) {
                $phar = var_export(__PHPUNIT_PHAR__, true);
            } else {
                $phar = '\'\'';
            }

            if ($result->getCodeCoverage()) {
                $codeCoverageFilter = $result->getCodeCoverage()->filter();
            } else {
                $codeCoverageFilter = null;
            }

            $data               = var_export(serialize($this->data), true);
            $dataName           = var_export($this->dataName, true);
            $dependencyInput    = var_export(serialize($this->dependencyInput), true);
            $includePath        = var_export(get_include_path(), true);
            $codeCoverageFilter = var_export(serialize($codeCoverageFilter), true);
            // must do these fixes because TestCaseMethod.tpl has unserialize('{data}') in it, and we can't break BC
            // the lines above used to use addcslashes() rather than var_export(), which breaks null byte escape sequences
            $data               = "'." . $data . ".'";
            $dataName           = "'.(" . $dataName . ").'";
            $dependencyInput    = "'." . $dependencyInput . ".'";
            $includePath        = "'." . $includePath . ".'";
            $codeCoverageFilter = "'." . $codeCoverageFilter . ".'";

            $configurationFilePath = (isset($GLOBALS['__PHPUNIT_CONFIGURATION_FILE']) ? $GLOBALS['__PHPUNIT_CONFIGURATION_FILE'] : '');

            $template->setVar(
                [
                    'composerAutoload'                           => $composerAutoload,
                    'phar'                                       => $phar,
                    'filename'                                   => $class->getFileName(),
                    'className'                                  => $class->getName(),
                    'methodName'                                 => $this->name,
                    'collectCodeCoverageInformation'             => $coverage,
                    'data'                                       => $data,
                    'dataName'                                   => $dataName,
                    'dependencyInput'                            => $dependencyInput,
                    'constants'                                  => $constants,
                    'globals'                                    => $globals,
                    'include_path'                               => $includePath,
                    'included_files'                             => $includedFiles,
                    'iniSettings'                                => $iniSettings,
                    'isStrictAboutTestsThatDoNotTestAnything'    => $isStrictAboutTestsThatDoNotTestAnything,
                    'isStrictAboutOutputDuringTests'             => $isStrictAboutOutputDuringTests,
                    'enforcesTimeLimit'                          => $enforcesTimeLimit,
                    'isStrictAboutTodoAnnotatedTests'            => $isStrictAboutTodoAnnotatedTests,
                    'isStrictAboutResourceUsageDuringSmallTests' => $isStrictAboutResourceUsageDuringSmallTests,
                    'codeCoverageFilter'                         => $codeCoverageFilter,
                    'configurationFilePath'                      => $configurationFilePath
                ]
            );

            $this->prepareTemplate($template);

            $php = PHPUnit_Util_PHP::factory();
            $php->runTestJob($template->render(), $this, $result);
        } else {
            $result->run($this);
        }

        if ($this->useErrorHandler !== null) {
            $result->convertErrorsToExceptions($oldErrorHandlerSetting);
        }

        $this->result = null;

        return $result;
    }

    /**
     * Runs the bare test sequence.
     */
    public function runBare()
    {
        $this->numAssertions = 0;

        $this->snapshotGlobalState();
        $this->startOutputBuffering();
        clearstatcache();
        $currentWorkingDirectory = getcwd();

        $hookMethods = PHPUnit_Util_Test::getHookMethods(get_class($this));

        try {
            $hasMetRequirements = false;
            $this->checkRequirements();
            $hasMetRequirements = true;

            if ($this->inIsolation) {
                foreach ($hookMethods['beforeClass'] as $method) {
                    $this->$method();
                }
            }

            $this->setExpectedExceptionFromAnnotation();
            $this->setDoesNotPerformAssertionsFromAnnotation();

            foreach ($hookMethods['before'] as $method) {
                $this->$method();
            }

            $this->assertPreConditions();
            $this->testResult = $this->runTest();
            $this->verifyMockObjects();
            $this->assertPostConditions();

            if (!empty($this->warnings)) {
                throw new PHPUnit_Framework_Warning(
                    implode(
                        "\n",
                        array_unique($this->warnings)
                    )
                );
            }

            $this->status = PHPUnit_Runner_BaseTestRunner::STATUS_PASSED;
        } catch (PHPUnit_Framework_IncompleteTest $e) {
            $this->status        = PHPUnit_Runner_BaseTestRunner::STATUS_INCOMPLETE;
            $this->statusMessage = $e->getMessage();
        } catch (PHPUnit_Framework_SkippedTest $e) {
            $this->status        = PHPUnit_Runner_BaseTestRunner::STATUS_SKIPPED;
            $this->statusMessage = $e->getMessage();
        } catch (PHPUnit_Framework_Warning $e) {
            $this->status        = PHPUnit_Runner_BaseTestRunner::STATUS_WARNING;
            $this->statusMessage = $e->getMessage();
        } catch (PHPUnit_Framework_AssertionFailedError $e) {
            $this->status        = PHPUnit_Runner_BaseTestRunner::STATUS_FAILURE;
            $this->statusMessage = $e->getMessage();
        } catch (PredictionException $e) {
            $this->status        = PHPUnit_Runner_BaseTestRunner::STATUS_FAILURE;
            $this->statusMessage = $e->getMessage();
        } catch (Throwable $_e) {
            $e = $_e;
        } catch (Exception $_e) {
            $e = $_e;
        }

        if (isset($_e)) {
            $this->status        = PHPUnit_Runner_BaseTestRunner::STATUS_ERROR;
            $this->statusMessage = $_e->getMessage();
        }

        // Clean up the mock objects.
        $this->mockObjects = [];
        $this->prophet     = null;

        // Tear down the fixture. An exception raised in tearDown() will be
        // caught and passed on when no exception was raised before.
        try {
            if ($hasMetRequirements) {
                foreach ($hookMethods['after'] as $method) {
                    $this->$method();
                }

                if ($this->inIsolation) {
                    foreach ($hookMethods['afterClass'] as $method) {
                        $this->$method();
                    }
                }
            }
        } catch (Throwable $_e) {
            if (!isset($e)) {
                $e = $_e;
            }
        } catch (Exception $_e) {
            if (!isset($e)) {
                $e = $_e;
            }
        }

        try {
            $this->stopOutputBuffering();
        } catch (PHPUnit_Framework_RiskyTestError $_e) {
            if (!isset($e)) {
                $e = $_e;
            }
        }

        clearstatcache();

        if ($currentWorkingDirectory != getcwd()) {
            chdir($currentWorkingDirectory);
        }

        $this->restoreGlobalState();

        // Clean up INI settings.
        foreach ($this->iniSettings as $varName => $oldValue) {
            ini_set($varName, $oldValue);
        }

        $this->iniSettings = [];

        // Clean up locale settings.
        foreach ($this->locale as $category => $locale) {
            setlocale($category, $locale);
        }

        // Perform assertion on output.
        if (!isset($e)) {
            try {
                if ($this->outputExpectedRegex !== null) {
                    $this->assertRegExp($this->outputExpectedRegex, $this->output);
                } elseif ($this->outputExpectedString !== null) {
                    $this->assertEquals($this->outputExpectedString, $this->output);
                }
            } catch (Throwable $_e) {
                $e = $_e;
            } catch (Exception $_e) {
                $e = $_e;
            }
        }

        // Workaround for missing "finally".
        if (isset($e)) {
            if ($e instanceof PredictionException) {
                $e = new PHPUnit_Framework_AssertionFailedError($e->getMessage());
            }

            $this->onNotSuccessfulTest($e);
        }
    }

    /**
     * Override to run the test and assert its state.
     *
     * @return mixed
     *
     * @throws Exception|PHPUnit_Framework_Exception
     * @throws PHPUnit_Framework_Exception
     */
    protected function runTest()
    {
        if ($this->name === null) {
            throw new PHPUnit_Framework_Exception(
                'PHPUnit_Framework_TestCase::$name must not be null.'
            );
        }

        try {
            $class  = new ReflectionClass($this);
            $method = $class->getMethod($this->name);
        } catch (ReflectionException $e) {
            $this->fail($e->getMessage());
        }

        $testArguments = array_merge($this->data, $this->dependencyInput);

        $this->registerMockObjectsFromTestArguments($testArguments);

        try {
            $testResult = $method->invokeArgs($this, $testArguments);
        } catch (Throwable $_e) {
            $e = $_e;
        } catch (Exception $_e) {
            $e = $_e;
        }

        if (isset($e)) {
            $checkException = false;

            if (!($e instanceof PHPUnit_Framework_SkippedTestError) && is_string($this->expectedException)) {
                $checkException = true;

                if ($e instanceof PHPUnit_Framework_Exception) {
                    $checkException = false;
                }

                $reflector = new ReflectionClass($this->expectedException);

                if ($this->expectedException === 'PHPUnit_Framework_Exception' ||
                    $this->expectedException === '\PHPUnit_Framework_Exception' ||
                    $reflector->isSubclassOf('PHPUnit_Framework_Exception')) {
                    $checkException = true;
                }
            }

            if ($checkException) {
                $this->assertThat(
                    $e,
                    new PHPUnit_Framework_Constraint_Exception(
                        $this->expectedException
                    )
                );

                if (is_string($this->expectedExceptionMessage) &&
                    !empty($this->expectedExceptionMessage)) {
                    $this->assertThat(
                        $e,
                        new PHPUnit_Framework_Constraint_ExceptionMessage(
                            $this->expectedExceptionMessage
                        )
                    );
                }

                if (is_string($this->expectedExceptionMessageRegExp) &&
                    !empty($this->expectedExceptionMessageRegExp)) {
                    $this->assertThat(
                        $e,
                        new PHPUnit_Framework_Constraint_ExceptionMessageRegExp(
                            $this->expectedExceptionMessageRegExp
                        )
                    );
                }

                if ($this->expectedExceptionCode !== null) {
                    $this->assertThat(
                        $e,
                        new PHPUnit_Framework_Constraint_ExceptionCode(
                            $this->expectedExceptionCode
                        )
                    );
                }

                return;
            } else {
                throw $e;
            }
        }

        if ($this->expectedException !== null) {
            $this->assertThat(
                null,
                new PHPUnit_Framework_Constraint_Exception(
                    $this->expectedException
                )
            );
        }

        return $testResult;
    }

    /**
     * Verifies the mock object expectations.
     *
     * @since Method available since Release 3.5.0
     */
    protected function verifyMockObjects()
    {
        foreach ($this->mockObjects as $mockObject) {
            if ($mockObject->__phpunit_hasMatchers()) {
                $this->numAssertions++;
            }

            $mockObject->__phpunit_verify(
                $this->shouldInvocationMockerBeReset($mockObject)
            );
        }

        if ($this->prophet !== null) {
            try {
                $this->prophet->checkPredictions();
            } catch (Throwable $t) {
                /* Intentionally left empty */
            } catch (Exception $t) {
                /* Intentionally left empty */
            }

            foreach ($this->prophet->getProphecies() as $objectProphecy) {
                foreach ($objectProphecy->getMethodProphecies() as $methodProphecies) {
                    foreach ($methodProphecies as $methodProphecy) {
                        $this->numAssertions += count($methodProphecy->getCheckedPredictions());
                    }
                }
            }

            if (isset($t)) {
                throw $t;
            }
        }
    }

    /**
     * Sets the name of a TestCase.
     *
     * @param  string
     */
    public function setName($name)
    {
        $this->name = $name;
    }

    /**
     * Sets the dependencies of a TestCase.
     *
     * @param array $dependencies
     *
     * @since Method available since Release 3.4.0
     */
    public function setDependencies(array $dependencies)
    {
        $this->dependencies = $dependencies;
    }

    /**
     * Returns true if the tests has dependencies
     *
     * @return bool
     *
     * @since Method available since Release 4.0.0
     */
    public function hasDependencies()
    {
        return count($this->dependencies) > 0;
    }

    /**
     * Sets
     *
     * @param array $dependencyInput
     *
     * @since Method available since Release 3.4.0
     */
    public function setDependencyInput(array $dependencyInput)
    {
        $this->dependencyInput = $dependencyInput;
    }

    /**
     * @param bool $beStrictAboutChangesToGlobalState
     *
     * @since Method available since Release 4.6.0
     */
    public function setBeStrictAboutChangesToGlobalState($beStrictAboutChangesToGlobalState)
    {
        $this->beStrictAboutChangesToGlobalState = $beStrictAboutChangesToGlobalState;
    }

    /**
     * Calling this method in setUp() has no effect!
     *
     * @param bool $backupGlobals
     *
     * @since Method available since Release 3.3.0
     */
    public function setBackupGlobals($backupGlobals)
    {
        if (is_null($this->backupGlobals) && is_bool($backupGlobals)) {
            $this->backupGlobals = $backupGlobals;
        }
    }

    /**
     * Calling this method in setUp() has no effect!
     *
     * @param bool $backupStaticAttributes
     *
     * @since Method available since Release 3.4.0
     */
    public function setBackupStaticAttributes($backupStaticAttributes)
    {
        if (is_null($this->backupStaticAttributes) &&
            is_bool($backupStaticAttributes)) {
            $this->backupStaticAttributes = $backupStaticAttributes;
        }
    }

    /**
     * @param bool $runTestInSeparateProcess
     *
     * @throws PHPUnit_Framework_Exception
     *
     * @since Method available since Release 3.4.0
     */
    public function setRunTestInSeparateProcess($runTestInSeparateProcess)
    {
        if (is_bool($runTestInSeparateProcess)) {
            if ($this->runTestInSeparateProcess === null) {
                $this->runTestInSeparateProcess = $runTestInSeparateProcess;
            }
        } else {
            throw PHPUnit_Util_InvalidArgumentHelper::factory(1, 'boolean');
        }
    }

    /**
     * @param bool $preserveGlobalState
     *
     * @throws PHPUnit_Framework_Exception
     *
     * @since Method available since Release 3.4.0
     */
    public function setPreserveGlobalState($preserveGlobalState)
    {
        if (is_bool($preserveGlobalState)) {
            $this->preserveGlobalState = $preserveGlobalState;
        } else {
            throw PHPUnit_Util_InvalidArgumentHelper::factory(1, 'boolean');
        }
    }

    /**
     * @param bool $inIsolation
     *
     * @throws PHPUnit_Framework_Exception
     *
     * @since Method available since Release 3.4.0
     */
    public function setInIsolation($inIsolation)
    {
        if (is_bool($inIsolation)) {
            $this->inIsolation = $inIsolation;
        } else {
            throw PHPUnit_Util_InvalidArgumentHelper::factory(1, 'boolean');
        }
    }

    /**
     * @return bool
     *
     * @since Method available since Release 4.3.0
     */
    public function isInIsolation()
    {
        return $this->inIsolation;
    }

    /**
     * @return mixed
     *
     * @since Method available since Release 3.4.0
     */
    public function getResult()
    {
        return $this->testResult;
    }

    /**
     * @param mixed $result
     *
     * @since Method available since Release 3.4.0
     */
    public function setResult($result)
    {
        $this->testResult = $result;
    }

    /**
     * @param callable $callback
     *
     * @throws PHPUnit_Framework_Exception
     *
     * @since Method available since Release 3.6.0
     */
    public function setOutputCallback($callback)
    {
        if (!is_callable($callback)) {
            throw PHPUnit_Util_InvalidArgumentHelper::factory(1, 'callback');
        }

        $this->outputCallback = $callback;
    }

    /**
     * @return PHPUnit_Framework_TestResult
     *
     * @since Method available since Release 3.5.7
     */
    public function getTestResultObject()
    {
        return $this->result;
    }

    /**
     * @param PHPUnit_Framework_TestResult $result
     *
     * @since Method available since Release 3.6.0
     */
    public function setTestResultObject(PHPUnit_Framework_TestResult $result)
    {
        $this->result = $result;
    }

    /**
     * @param PHPUnit_Framework_MockObject_MockObject $mockObject
     *
     * @since Method available since Release 5.4.0
     */
    public function registerMockObject(PHPUnit_Framework_MockObject_MockObject $mockObject)
    {
        $this->mockObjects[] = $mockObject;
    }

    /**
     * This method is a wrapper for the ini_set() function that automatically
     * resets the modified php.ini setting to its original value after the
     * test is run.
     *
     * @param string $varName
     * @param string $newValue
     *
     * @throws PHPUnit_Framework_Exception
     *
     * @since Method available since Release 3.0.0
     */
    protected function iniSet($varName, $newValue)
    {
        if (!is_string($varName)) {
            throw PHPUnit_Util_InvalidArgumentHelper::factory(1, 'string');
        }

        $currentValue = ini_set($varName, $newValue);

        if ($currentValue !== false) {
            $this->iniSettings[$varName] = $currentValue;
        } else {
            throw new PHPUnit_Framework_Exception(
                sprintf(
                    'INI setting "%s" could not be set to "%s".',
                    $varName,
                    $newValue
                )
            );
        }
    }

    /**
     * This method is a wrapper for the setlocale() function that automatically
     * resets the locale to its original value after the test is run.
     *
     * @param int    $category
     * @param string $locale
     *
     * @throws PHPUnit_Framework_Exception
     *
     * @since Method available since Release 3.1.0
     */
    protected function setLocale()
    {
        $args = func_get_args();

        if (count($args) < 2) {
            throw new PHPUnit_Framework_Exception;
        }

        $category = $args[0];
        $locale   = $args[1];

        $categories = [
            LC_ALL, LC_COLLATE, LC_CTYPE, LC_MONETARY, LC_NUMERIC, LC_TIME
        ];

        if (defined('LC_MESSAGES')) {
            $categories[] = LC_MESSAGES;
        }

        if (!in_array($category, $categories)) {
            throw new PHPUnit_Framework_Exception;
        }

        if (!is_array($locale) && !is_string($locale)) {
            throw new PHPUnit_Framework_Exception;
        }

        $this->locale[$category] = setlocale($category, 0);

        $result = call_user_func_array('setlocale', $args);

        if ($result === false) {
            throw new PHPUnit_Framework_Exception(
                'The locale functionality is not implemented on your platform, ' .
                'the specified locale does not exist or the category name is ' .
                'invalid.'
            );
        }
    }

    /**
     * Returns a builder object to create mock objects using a fluent interface.
     *
     * @param string $className
     *
     * @return PHPUnit_Framework_MockObject_MockBuilder
     *
     * @since Method available since Release 3.5.0
     */
    public function getMockBuilder($className)
    {
        return new PHPUnit_Framework_MockObject_MockBuilder($this, $className);
    }

    /**
     * Returns a test double for the specified class.
     *
     * @param string $originalClassName
     *
     * @return PHPUnit_Framework_MockObject_MockObject
     *
     * @throws PHPUnit_Framework_Exception
     *
     * @since Method available since Release 5.4.0
     */
    protected function createMock($originalClassName)
    {
        return $this->getMockBuilder($originalClassName)
                    ->disableOriginalConstructor()
                    ->disableOriginalClone()
                    ->disableArgumentCloning()
                    ->disallowMockingUnknownTypes()
                    ->getMock();
    }

    /**
     * Returns a configured test double for the specified class.
     *
     * @param string $originalClassName
     * @param array  $configuration
     *
     * @return PHPUnit_Framework_MockObject_MockObject
     *
     * @throws PHPUnit_Framework_Exception
     *
     * @since Method available since Release 5.6.0
     */
    protected function createConfiguredMock($originalClassName, array $configuration)
    {
        $o = $this->createMock($originalClassName);

        foreach ($configuration as $method => $return) {
            $o->method($method)->willReturn($return);
        }

        return $o;
    }

    /**
     * Returns a partial test double for the specified class.
     *
     * @param string $originalClassName
     * @param array  $methods
     *
     * @return PHPUnit_Framework_MockObject_MockObject
     *
     * @throws PHPUnit_Framework_Exception
     *
     * @since Method available since Release 5.5.0
     */
    protected function createPartialMock($originalClassName, array $methods)
    {
        return $this->getMockBuilder($originalClassName)
                    ->disableOriginalConstructor()
                    ->disableOriginalClone()
                    ->disableArgumentCloning()
                    ->disallowMockingUnknownTypes()
                    ->setMethods(empty($methods) ? null : $methods)
                    ->getMock();
    }

    /**
     * Returns a mock object for the specified class.
     *
     * @param string     $originalClassName       Name of the class to mock.
     * @param array|null $methods                 When provided, only methods whose names are in the array
     *                                            are replaced with a configurable test double. The behavior
     *                                            of the other methods is not changed.
     *                                            Providing null means that no methods will be replaced.
     * @param array      $arguments               Parameters to pass to the original class' constructor.
     * @param string     $mockClassName           Class name for the generated test double class.
     * @param bool       $callOriginalConstructor Can be used to disable the call to the original class' constructor.
     * @param bool       $callOriginalClone       Can be used to disable the call to the original class' clone constructor.
     * @param bool       $callAutoload            Can be used to disable __autoload() during the generation of the test double class.
     * @param bool       $cloneArguments
     * @param bool       $callOriginalMethods
     * @param object     $proxyTarget
     *
     * @return PHPUnit_Framework_MockObject_MockObject
     *
     * @throws PHPUnit_Framework_Exception
     *
     * @since Method available since Release 3.0.0
     * @deprecated Method deprecated since Release 5.4.0; use createMock() or getMockBuilder() instead
     */
    protected function getMock($originalClassName, $methods = [], array $arguments = [], $mockClassName = '', $callOriginalConstructor = true, $callOriginalClone = true, $callAutoload = true, $cloneArguments = false, $callOriginalMethods = false, $proxyTarget = null)
    {
        $this->warnings[] = 'PHPUnit_Framework_TestCase::getMock() is deprecated, use PHPUnit_Framework_TestCase::createMock() or PHPUnit_Framework_TestCase::getMockBuilder() instead';

        $mockObject = $this->getMockObjectGenerator()->getMock(
            $originalClassName,
            $methods,
            $arguments,
            $mockClassName,
            $callOriginalConstructor,
            $callOriginalClone,
            $callAutoload,
            $cloneArguments,
            $callOriginalMethods,
            $proxyTarget
        );

        $this->registerMockObject($mockObject);

        return $mockObject;
    }

    /**
     * Returns a mock with disabled constructor object for the specified class.
     *
     * @param string $originalClassName
     *
     * @return PHPUnit_Framework_MockObject_MockObject
     *
     * @throws PHPUnit_Framework_Exception
     *
     * @since Method available since Release 5.0.0
     * @deprecated Method deprecated since Release 5.4.0; use createMock() instead
     */
    protected function getMockWithoutInvokingTheOriginalConstructor($originalClassName)
    {
        $this->warnings[] = 'PHPUnit_Framework_TestCase::getMockWithoutInvokingTheOriginalConstructor() is deprecated, use PHPUnit_Framework_TestCase::createMock() instead';

        return $this->getMockBuilder($originalClassName)
                    ->disableOriginalConstructor()
                    ->getMock();
    }

    /**
     * Mocks the specified class and returns the name of the mocked class.
     *
     * @param string $originalClassName
     * @param array  $methods
     * @param array  $arguments
     * @param string $mockClassName
     * @param bool   $callOriginalConstructor
     * @param bool   $callOriginalClone
     * @param bool   $callAutoload
     * @param bool   $cloneArguments
     *
     * @return string
     *
     * @throws PHPUnit_Framework_Exception
     *
     * @since Method available since Release 3.5.0
     */
    protected function getMockClass($originalClassName, $methods = [], array $arguments = [], $mockClassName = '', $callOriginalConstructor = false, $callOriginalClone = true, $callAutoload = true, $cloneArguments = false)
    {
        $mock = $this->getMockObjectGenerator()->getMock(
            $originalClassName,
            $methods,
            $arguments,
            $mockClassName,
            $callOriginalConstructor,
            $callOriginalClone,
            $callAutoload,
            $cloneArguments
        );

        return get_class($mock);
    }

    /**
     * Returns a mock object for the specified abstract class with all abstract
     * methods of the class mocked. Concrete methods are not mocked by default.
     * To mock concrete methods, use the 7th parameter ($mockedMethods).
     *
     * @param string $originalClassName
     * @param array  $arguments
     * @param string $mockClassName
     * @param bool   $callOriginalConstructor
     * @param bool   $callOriginalClone
     * @param bool   $callAutoload
     * @param array  $mockedMethods
     * @param bool   $cloneArguments
     *
     * @return PHPUnit_Framework_MockObject_MockObject
     *
     * @since Method available since Release 3.4.0
     *
     * @throws PHPUnit_Framework_Exception
     */
    protected function getMockForAbstractClass($originalClassName, array $arguments = [], $mockClassName = '', $callOriginalConstructor = true, $callOriginalClone = true, $callAutoload = true, $mockedMethods = [], $cloneArguments = false)
    {
        $mockObject = $this->getMockObjectGenerator()->getMockForAbstractClass(
            $originalClassName,
            $arguments,
            $mockClassName,
            $callOriginalConstructor,
            $callOriginalClone,
            $callAutoload,
            $mockedMethods,
            $cloneArguments
        );

        $this->registerMockObject($mockObject);

        return $mockObject;
    }

    /**
     * Returns a mock object based on the given WSDL file.
     *
     * @param string $wsdlFile
     * @param string $originalClassName
     * @param string $mockClassName
     * @param array  $methods
     * @param bool   $callOriginalConstructor
     * @param array  $options                 An array of options passed to SOAPClient::_construct
     *
     * @return PHPUnit_Framework_MockObject_MockObject
     *
     * @since Method available since Release 3.4.0
     */
    protected function getMockFromWsdl($wsdlFile, $originalClassName = '', $mockClassName = '', array $methods = [], $callOriginalConstructor = true, array $options = [])
    {
        if ($originalClassName === '') {
            $originalClassName = str_replace('.wsdl', '', basename($wsdlFile));
        }

        if (!class_exists($originalClassName)) {
            eval(
                $this->getMockObjectGenerator()->generateClassFromWsdl(
                    $wsdlFile,
                    $originalClassName,
                    $methods,
                    $options
                )
            );
        }

        $mockObject = $this->getMockObjectGenerator()->getMock(
            $originalClassName,
            $methods,
            ['', $options],
            $mockClassName,
            $callOriginalConstructor,
            false,
            false
        );

        $this->registerMockObject($mockObject);

        return $mockObject;
    }

    /**
     * Returns a mock object for the specified trait with all abstract methods
     * of the trait mocked. Concrete methods to mock can be specified with the
     * `$mockedMethods` parameter.
     *
     * @param string $traitName
     * @param array  $arguments
     * @param string $mockClassName
     * @param bool   $callOriginalConstructor
     * @param bool   $callOriginalClone
     * @param bool   $callAutoload
     * @param array  $mockedMethods
     * @param bool   $cloneArguments
     *
     * @return PHPUnit_Framework_MockObject_MockObject
     *
     * @since Method available since Release 4.0.0
     *
     * @throws PHPUnit_Framework_Exception
     */
    protected function getMockForTrait($traitName, array $arguments = [], $mockClassName = '', $callOriginalConstructor = true, $callOriginalClone = true, $callAutoload = true, $mockedMethods = [], $cloneArguments = false)
    {
        $mockObject = $this->getMockObjectGenerator()->getMockForTrait(
            $traitName,
            $arguments,
            $mockClassName,
            $callOriginalConstructor,
            $callOriginalClone,
            $callAutoload,
            $mockedMethods,
            $cloneArguments
        );

        $this->registerMockObject($mockObject);

        return $mockObject;
    }

    /**
     * Returns an object for the specified trait.
     *
     * @param string $traitName
     * @param array  $arguments
     * @param string $traitClassName
     * @param bool   $callOriginalConstructor
     * @param bool   $callOriginalClone
     * @param bool   $callAutoload
     * @param bool   $cloneArguments
     *
     * @return object
     *
     * @since Method available since Release 3.6.0
     *
     * @throws PHPUnit_Framework_Exception
     */
    protected function getObjectForTrait($traitName, array $arguments = [], $traitClassName = '', $callOriginalConstructor = true, $callOriginalClone = true, $callAutoload = true, $cloneArguments = false)
    {
        return $this->getMockObjectGenerator()->getObjectForTrait(
            $traitName,
            $arguments,
            $traitClassName,
            $callOriginalConstructor,
            $callOriginalClone,
            $callAutoload,
            $cloneArguments
        );
    }

    /**
     * @param string|null $classOrInterface
     *
     * @return \Prophecy\Prophecy\ObjectProphecy
     *
     * @throws \LogicException
     *
     * @since Method available since Release 4.5.0
     */
    protected function prophesize($classOrInterface = null)
    {
        return $this->getProphet()->prophesize($classOrInterface);
    }

    /**
     * Adds a value to the assertion counter.
     *
     * @param int $count
     *
     * @since Method available since Release 3.3.3
     */
    public function addToAssertionCount($count)
    {
        $this->numAssertions += $count;
    }

    /**
     * Returns the number of assertions performed by this test.
     *
     * @return int
     *
     * @since Method available since Release 3.3.0
     */
    public function getNumAssertions()
    {
        return $this->numAssertions;
    }

    /**
     * Returns a matcher that matches when the method is executed
     * zero or more times.
     *
     * @return PHPUnit_Framework_MockObject_Matcher_AnyInvokedCount
     *
     * @since Method available since Release 3.0.0
     */
    public static function any()
    {
        return new PHPUnit_Framework_MockObject_Matcher_AnyInvokedCount;
    }

    /**
     * Returns a matcher that matches when the method is never executed.
     *
     * @return PHPUnit_Framework_MockObject_Matcher_InvokedCount
     *
     * @since Method available since Release 3.0.0
     */
    public static function never()
    {
        return new PHPUnit_Framework_MockObject_Matcher_InvokedCount(0);
    }

    /**
     * Returns a matcher that matches when the method is executed
     * at least N times.
     *
     * @param int $requiredInvocations
     *
     * @return PHPUnit_Framework_MockObject_Matcher_InvokedAtLeastCount
     *
     * @since Method available since Release 4.2.0
     */
    public static function atLeast($requiredInvocations)
    {
        return new PHPUnit_Framework_MockObject_Matcher_InvokedAtLeastCount(
            $requiredInvocations
        );
    }

    /**
     * Returns a matcher that matches when the method is executed at least once.
     *
     * @return PHPUnit_Framework_MockObject_Matcher_InvokedAtLeastOnce
     *
     * @since Method available since Release 3.0.0
     */
    public static function atLeastOnce()
    {
        return new PHPUnit_Framework_MockObject_Matcher_InvokedAtLeastOnce;
    }

    /**
     * Returns a matcher that matches when the method is executed exactly once.
     *
     * @return PHPUnit_Framework_MockObject_Matcher_InvokedCount
     *
     * @since Method available since Release 3.0.0
     */
    public static function once()
    {
        return new PHPUnit_Framework_MockObject_Matcher_InvokedCount(1);
    }

    /**
     * Returns a matcher that matches when the method is executed
     * exactly $count times.
     *
     * @param int $count
     *
     * @return PHPUnit_Framework_MockObject_Matcher_InvokedCount
     *
     * @since Method available since Release 3.0.0
     */
    public static function exactly($count)
    {
        return new PHPUnit_Framework_MockObject_Matcher_InvokedCount($count);
    }

    /**
     * Returns a matcher that matches when the method is executed
     * at most N times.
     *
     * @param int $allowedInvocations
     *
     * @return PHPUnit_Framework_MockObject_Matcher_InvokedAtMostCount
     *
     * @since Method available since Release 4.2.0
     */
    public static function atMost($allowedInvocations)
    {
        return new PHPUnit_Framework_MockObject_Matcher_InvokedAtMostCount(
            $allowedInvocations
        );
    }

    /**
     * Returns a matcher that matches when the method is executed
     * at the given index.
     *
     * @param int $index
     *
     * @return PHPUnit_Framework_MockObject_Matcher_InvokedAtIndex
     *
     * @since Method available since Release 3.0.0
     */
    public static function at($index)
    {
        return new PHPUnit_Framework_MockObject_Matcher_InvokedAtIndex($index);
    }

    /**
     * @param mixed $value
     *
     * @return PHPUnit_Framework_MockObject_Stub_Return
     *
     * @since Method available since Release 3.0.0
     */
    public static function returnValue($value)
    {
        return new PHPUnit_Framework_MockObject_Stub_Return($value);
    }

    /**
     * @param array $valueMap
     *
     * @return PHPUnit_Framework_MockObject_Stub_ReturnValueMap
     *
     * @since Method available since Release 3.6.0
     */
    public static function returnValueMap(array $valueMap)
    {
        return new PHPUnit_Framework_MockObject_Stub_ReturnValueMap($valueMap);
    }

    /**
     * @param int $argumentIndex
     *
     * @return PHPUnit_Framework_MockObject_Stub_ReturnArgument
     *
     * @since Method available since Release 3.3.0
     */
    public static function returnArgument($argumentIndex)
    {
        return new PHPUnit_Framework_MockObject_Stub_ReturnArgument(
            $argumentIndex
        );
    }

    /**
     * @param mixed $callback
     *
     * @return PHPUnit_Framework_MockObject_Stub_ReturnCallback
     *
     * @since Method available since Release 3.3.0
     */
    public static function returnCallback($callback)
    {
        return new PHPUnit_Framework_MockObject_Stub_ReturnCallback($callback);
    }

    /**
     * Returns the current object.
     *
     * This method is useful when mocking a fluent interface.
     *
     * @return PHPUnit_Framework_MockObject_Stub_ReturnSelf
     *
     * @since Method available since Release 3.6.0
     */
    public static function returnSelf()
    {
        return new PHPUnit_Framework_MockObject_Stub_ReturnSelf();
    }

    /**
     * @param Throwable|Exception $exception
     *
     * @return PHPUnit_Framework_MockObject_Stub_Exception
     *
     * @since Method available since Release 3.1.0
     *
     * @todo   Add type declaration when support for PHP 5 is dropped
     */
    public static function throwException($exception)
    {
        return new PHPUnit_Framework_MockObject_Stub_Exception($exception);
    }

    /**
     * @param mixed $value, ...
     *
     * @return PHPUnit_Framework_MockObject_Stub_ConsecutiveCalls
     *
     * @since Method available since Release 3.0.0
     */
    public static function onConsecutiveCalls()
    {
        $args = func_get_args();

        return new PHPUnit_Framework_MockObject_Stub_ConsecutiveCalls($args);
    }

    /**
     * @return bool
     *
     * @since Method available since Release 5.4.0
     */
    public function usesDataProvider()
    {
        return !empty($this->data);
    }

    /**
     * @return string
     *
     * @since Method available since Release 5.4.0
     */
    public function dataDescription()
    {
        return is_string($this->dataName) ? $this->dataName : '';
    }

    /**
     * Gets the data set description of a TestCase.
     *
     * @param bool $includeData
     *
     * @return string
     *
     * @since Method available since Release 3.3.0
     */
    protected function getDataSetAsString($includeData = true)
    {
        $buffer = '';

        if (!empty($this->data)) {
            if (is_int($this->dataName)) {
                $buffer .= sprintf(' with data set #%d', $this->dataName);
            } else {
                $buffer .= sprintf(' with data set "%s"', $this->dataName);
            }

            $exporter = new Exporter;

            if ($includeData) {
                $buffer .= sprintf(' (%s)', $exporter->shortenedRecursiveExport($this->data));
            }
        }

        return $buffer;
    }

    /**
     * Gets the data set of a TestCase.
     *
     * @return array
     */
    protected function getProvidedData()
    {
        return $this->data;
    }

    /**
     * Creates a default TestResult object.
     *
     * @return PHPUnit_Framework_TestResult
     */
    protected function createResult()
    {
        return new PHPUnit_Framework_TestResult;
    }

    /**
     * @since Method available since Release 3.5.4
     */
    protected function handleDependencies()
    {
        if (!empty($this->dependencies) && !$this->inIsolation) {
            $className  = get_class($this);
            $passed     = $this->result->passed();
            $passedKeys = array_keys($passed);
            $numKeys    = count($passedKeys);

            for ($i = 0; $i < $numKeys; $i++) {
                $pos = strpos($passedKeys[$i], ' with data set');

                if ($pos !== false) {
                    $passedKeys[$i] = substr($passedKeys[$i], 0, $pos);
                }
            }

            $passedKeys = array_flip(array_unique($passedKeys));

            foreach ($this->dependencies as $dependency) {
                $clone = false;

                if (strpos($dependency, 'clone ') === 0) {
                    $clone      = true;
                    $dependency = substr($dependency, strlen('clone '));
                } elseif (strpos($dependency, '!clone ') === 0) {
                    $clone      = false;
                    $dependency = substr($dependency, strlen('!clone '));
                }

                if (strpos($dependency, '::') === false) {
                    $dependency = $className . '::' . $dependency;
                }

                if (!isset($passedKeys[$dependency])) {
                    $this->result->startTest($this);
                    $this->result->addError(
                        $this,
                        new PHPUnit_Framework_SkippedTestError(
                            sprintf(
                                'This test depends on "%s" to pass.',
                                $dependency
                            )
                        ),
                        0
                    );
                    $this->result->endTest($this, 0);

                    return false;
                }

                if (isset($passed[$dependency])) {
                    if ($passed[$dependency]['size'] != PHPUnit_Util_Test::UNKNOWN &&
                        $this->getSize() != PHPUnit_Util_Test::UNKNOWN &&
                        $passed[$dependency]['size'] > $this->getSize()) {
                        $this->result->addError(
                            $this,
                            new PHPUnit_Framework_SkippedTestError(
                                'This test depends on a test that is larger than itself.'
                            ),
                            0
                        );

                        return false;
                    }

                    if ($clone) {
                        $deepCopy   = new DeepCopy;
                        $deepCopy->skipUncloneable(false);

                        $this->dependencyInput[$dependency] = $deepCopy->copy($passed[$dependency]['result']);
                    } else {
                        $this->dependencyInput[$dependency] = $passed[$dependency]['result'];
                    }
                } else {
                    $this->dependencyInput[$dependency] = null;
                }
            }
        }

        return true;
    }

    /**
     * This method is called before the first test of this test class is run.
     *
     * @since Method available since Release 3.4.0
     */
    public static function setUpBeforeClass()
    {
    }

    /**
     * Sets up the fixture, for example, open a network connection.
     * This method is called before a test is executed.
     */
    protected function setUp()
    {
    }

    /**
     * Performs assertions shared by all tests of a test case.
     *
     * This method is called before the execution of a test starts
     * and after setUp() is called.
     *
     * @since Method available since Release 3.2.8
     */
    protected function assertPreConditions()
    {
    }

    /**
     * Performs assertions shared by all tests of a test case.
     *
     * This method is called before the execution of a test ends
     * and before tearDown() is called.
     *
     * @since Method available since Release 3.2.8
     */
    protected function assertPostConditions()
    {
    }

    /**
     * Tears down the fixture, for example, close a network connection.
     * This method is called after a test is executed.
     */
    protected function tearDown()
    {
    }

    /**
     * This method is called after the last test of this test class is run.
     *
     * @since Method available since Release 3.4.0
     */
    public static function tearDownAfterClass()
    {
    }

    /**
     * This method is called when a test method did not execute successfully.
     *
     * @param Exception|Throwable $e
     *
     * @since Method available since Release 3.4.0
     *
     * @throws Exception|Throwable
     */
    protected function onNotSuccessfulTest($e)
    {
        $expected = PHP_MAJOR_VERSION >= 7 ? 'Throwable' : 'Exception';

        if ($e instanceof $expected) {
            throw $e;
        }

        throw PHPUnit_Util_InvalidArgumentHelper::factory(
            1,
            'Throwable or Exception'
        );
    }

    /**
     * Performs custom preparations on the process isolation template.
     *
     * @param Text_Template $template
     *
     * @since Method available since Release 3.4.0
     */
    protected function prepareTemplate(Text_Template $template)
    {
    }

    /**
     * Get the mock object generator, creating it if it doesn't exist.
     *
     * @return PHPUnit_Framework_MockObject_Generator
     */
    protected function getMockObjectGenerator()
    {
        if (null === $this->mockObjectGenerator) {
            $this->mockObjectGenerator = new PHPUnit_Framework_MockObject_Generator;
        }

        return $this->mockObjectGenerator;
    }

    /**
     * @since Method available since Release 4.2.0
     */
    private function startOutputBuffering()
    {
        ob_start();

        $this->outputBufferingActive = true;
        $this->outputBufferingLevel  = ob_get_level();
    }

    /**
     * @since Method available since Release 4.2.0
     */
    private function stopOutputBuffering()
    {
        if (ob_get_level() != $this->outputBufferingLevel) {
            while (ob_get_level() >= $this->outputBufferingLevel) {
                ob_end_clean();
            }

            throw new PHPUnit_Framework_RiskyTestError(
                'Test code or tested code did not (only) close its own output buffers'
            );
        }

        $output = ob_get_contents();

        if ($this->outputCallback === false) {
            $this->output = $output;
        } else {
            $this->output = call_user_func_array(
                $this->outputCallback,
                [$output]
            );
        }

        ob_end_clean();

        $this->outputBufferingActive = false;
        $this->outputBufferingLevel  = ob_get_level();
    }

    private function snapshotGlobalState()
    {
        $backupGlobals = $this->backupGlobals === null || $this->backupGlobals === true;

        if ($this->runTestInSeparateProcess || $this->inIsolation ||
            (!$backupGlobals && !$this->backupStaticAttributes)) {
            return;
        }

        $this->snapshot = $this->createGlobalStateSnapshot($backupGlobals);
    }

    private function restoreGlobalState()
    {
        if (!$this->snapshot instanceof Snapshot) {
            return;
        }

        $backupGlobals = $this->backupGlobals === null || $this->backupGlobals === true;

        if ($this->beStrictAboutChangesToGlobalState) {
            try {
                $this->compareGlobalStateSnapshots(
                    $this->snapshot,
                    $this->createGlobalStateSnapshot($backupGlobals)
                );
            } catch (PHPUnit_Framework_RiskyTestError $rte) {
                // Intentionally left empty
            }
        }

        $restorer = new Restorer;

        if ($backupGlobals) {
            $restorer->restoreGlobalVariables($this->snapshot);
        }

        if ($this->backupStaticAttributes) {
            $restorer->restoreStaticAttributes($this->snapshot);
        }

        $this->snapshot = null;

        if (isset($rte)) {
            throw $rte;
        }
    }

    /**
     * @param bool $backupGlobals
     *
     * @return Snapshot
     */
    private function createGlobalStateSnapshot($backupGlobals)
    {
        $blacklist = new Blacklist;

        foreach ($this->backupGlobalsBlacklist as $globalVariable) {
            $blacklist->addGlobalVariable($globalVariable);
        }

        if (!defined('PHPUNIT_TESTSUITE')) {
            $blacklist->addClassNamePrefix('PHPUnit');
            $blacklist->addClassNamePrefix('File_Iterator');
            $blacklist->addClassNamePrefix('SebastianBergmann\CodeCoverage');
            $blacklist->addClassNamePrefix('PHP_Invoker');
            $blacklist->addClassNamePrefix('PHP_Timer');
            $blacklist->addClassNamePrefix('PHP_Token');
            $blacklist->addClassNamePrefix('Symfony');
            $blacklist->addClassNamePrefix('Text_Template');
            $blacklist->addClassNamePrefix('Doctrine\Instantiator');

            foreach ($this->backupStaticAttributesBlacklist as $class => $attributes) {
                foreach ($attributes as $attribute) {
                    $blacklist->addStaticAttribute($class, $attribute);
                }
            }
        }

        return new Snapshot(
            $blacklist,
            $backupGlobals,
            (bool) $this->backupStaticAttributes,
            false,
            false,
            false,
            false,
            false,
            false,
            false
        );
    }

    /**
     * @param Snapshot $before
     * @param Snapshot $after
     *
     * @throws PHPUnit_Framework_RiskyTestError
     */
    private function compareGlobalStateSnapshots(Snapshot $before, Snapshot $after)
    {
        $backupGlobals = $this->backupGlobals === null || $this->backupGlobals === true;

        if ($backupGlobals) {
            $this->compareGlobalStateSnapshotPart(
                $before->globalVariables(),
                $after->globalVariables(),
                "--- Global variables before the test\n+++ Global variables after the test\n"
            );

            $this->compareGlobalStateSnapshotPart(
                $before->superGlobalVariables(),
                $after->superGlobalVariables(),
                "--- Super-global variables before the test\n+++ Super-global variables after the test\n"
            );
        }

        if ($this->backupStaticAttributes) {
            $this->compareGlobalStateSnapshotPart(
                $before->staticAttributes(),
                $after->staticAttributes(),
                "--- Static attributes before the test\n+++ Static attributes after the test\n"
            );
        }
    }

    /**
     * @param array  $before
     * @param array  $after
     * @param string $header
     *
     * @throws PHPUnit_Framework_RiskyTestError
     */
    private function compareGlobalStateSnapshotPart(array $before, array $after, $header)
    {
        if ($before != $after) {
            $differ   = new Differ($header);
            $exporter = new Exporter;

            $diff = $differ->diff(
                $exporter->export($before),
                $exporter->export($after)
            );

            throw new PHPUnit_Framework_RiskyTestError(
                $diff
            );
        }
    }

    /**
     * @return Prophecy\Prophet
     *
     * @since Method available since Release 4.5.0
     */
    private function getProphet()
    {
        if ($this->prophet === null) {
            $this->prophet = new Prophet;
        }

        return $this->prophet;
    }

    /**
     * @param PHPUnit_Framework_MockObject_MockObject $mock
     *
     * @return bool
     *
     * @since Method available since Release 5.0.0
     */
    private function shouldInvocationMockerBeReset(PHPUnit_Framework_MockObject_MockObject $mock)
    {
        $enumerator = new Enumerator;

        foreach ($enumerator->enumerate($this->dependencyInput) as $object) {
            if ($mock === $object) {
                return false;
            }
        }

        if (!is_array($this->testResult) && !is_object($this->testResult)) {
            return true;
        }

        foreach ($enumerator->enumerate($this->testResult) as $object) {
            if ($mock === $object) {
                return false;
            }
        }

        return true;
    }

    /**
     * @param array $testArguments
     *
     * @since Method available since Release 5.0.0
     */
    private function registerMockObjectsFromTestArguments(array $testArguments)
    {
        if ($this->registerMockObjectsFromTestArgumentsRecursively) {
            $enumerator = new Enumerator;

            foreach ($enumerator->enumerate($testArguments) as $object) {
                if ($object instanceof PHPUnit_Framework_MockObject_MockObject) {
                    $this->registerMockObject($object);
                }
            }
        } else {
            foreach ($testArguments as $testArgument) {
                if ($testArgument instanceof PHPUnit_Framework_MockObject_MockObject) {
                    if ($this->isCloneable($testArgument)) {
                        $testArgument = clone $testArgument;
                    }

                    $this->registerMockObject($testArgument);
                } elseif (is_array($testArgument)) {
                    $this->registerMockObjectsFromTestArguments($testArgument);
                }
            }
        }
    }

    /**
     * @since Method available since Release 5.6.0
     */
    private function setDoesNotPerformAssertionsFromAnnotation()
    {
        $annotations = $this->getAnnotations();

        if (isset($annotations['method']['doesNotPerformAssertions'])) {
            $this->doesNotPerformAssertions = true;
        }
    }

    /**
     * @param PHPUnit_Framework_MockObject_MockObject $testArgument
     *
     * @return bool
     */
    private function isCloneable(PHPUnit_Framework_MockObject_MockObject $testArgument)
    {
        $reflector = new ReflectionObject($testArgument);

        if (!$reflector->isCloneable()) {
            return false;
        }

        if ($reflector->hasMethod('__clone') &&
            $reflector->getMethod('__clone')->isPublic()) {
            return true;
        }

        return false;
    }
}<|MERGE_RESOLUTION|>--- conflicted
+++ resolved
@@ -814,13 +814,9 @@
             $result->convertErrorsToExceptions($this->useErrorHandler);
         }
 
-<<<<<<< HEAD
-        if (!$this instanceof PHPUnit_Framework_WarningTestCase && !$this->handleDependencies()) {
-=======
-        if (!$this instanceof PHPUnit_Framework_Warning &&
+        if (!$this instanceof PHPUnit_Framework_WarningTestCase &&
             !$this instanceof PHPUnit_Framework_SkippedTestCase &&
             !$this->handleDependencies()) {
->>>>>>> cb33eb2d
             return;
         }
 
