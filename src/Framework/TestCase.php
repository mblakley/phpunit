--- conflicted
+++ resolved
@@ -451,125 +451,6 @@
         return 1;
     }
 
-<<<<<<< HEAD
-    /**
-     * @return string[]
-     *
-     * @internal This method is not covered by the backward compatibility promise for PHPUnit
-     */
-    public function doubledTypes(): array
-    {
-        return \array_unique($this->doubledTypes);
-    }
-
-    /**
-     * @internal This method is not covered by the backward compatibility promise for PHPUnit
-     */
-    public function getGroups(): array
-    {
-        return $this->groups;
-    }
-
-    /**
-     * @internal This method is not covered by the backward compatibility promise for PHPUnit
-     */
-    public function setGroups(array $groups): void
-    {
-        $this->groups = $groups;
-    }
-
-    /**
-     * @internal This method is not covered by the backward compatibility promise for PHPUnit
-     */
-    public function getAnnotations(): array
-    {
-        return TestUtil::parseTestMethodAnnotations(
-            \get_class($this),
-            $this->name
-        );
-    }
-
-    /**
-     * @throws \SebastianBergmann\RecursionContext\InvalidArgumentException
-     *
-     * @internal This method is not covered by the backward compatibility promise for PHPUnit
-     */
-    public function getName(bool $withDataSet = true): string
-    {
-        if ($withDataSet) {
-            return $this->name . $this->getDataSetAsString(false);
-        }
-
-        return $this->name;
-    }
-
-    /**
-     * Returns the size of the test.
-     *
-     * @throws \SebastianBergmann\RecursionContext\InvalidArgumentException
-     *
-     * @internal This method is not covered by the backward compatibility promise for PHPUnit
-     */
-    public function getSize(): int
-    {
-        return TestUtil::getSize(
-            \get_class($this),
-            $this->getName(false)
-        );
-    }
-
-    /**
-     * @throws \SebastianBergmann\RecursionContext\InvalidArgumentException
-     *
-     * @internal This method is not covered by the backward compatibility promise for PHPUnit
-     */
-    public function hasSize(): bool
-    {
-        return $this->getSize() !== TestUtil::UNKNOWN;
-    }
-
-    /**
-     * @throws \SebastianBergmann\RecursionContext\InvalidArgumentException
-     *
-     * @internal This method is not covered by the backward compatibility promise for PHPUnit
-     */
-    public function isSmall(): bool
-    {
-        return $this->getSize() === TestUtil::SMALL;
-    }
-
-    /**
-     * @throws \SebastianBergmann\RecursionContext\InvalidArgumentException
-     *
-     * @internal This method is not covered by the backward compatibility promise for PHPUnit
-     */
-    public function isMedium(): bool
-    {
-        return $this->getSize() === TestUtil::MEDIUM;
-    }
-
-    /**
-     * @throws \SebastianBergmann\RecursionContext\InvalidArgumentException
-     *
-     * @internal This method is not covered by the backward compatibility promise for PHPUnit
-     */
-    public function isLarge(): bool
-    {
-        return $this->getSize() === TestUtil::LARGE;
-    }
-
-    /**
-     * @internal This method is not covered by the backward compatibility promise for PHPUnit
-     */
-    public function getActualOutput(): string
-    {
-        if (!$this->outputBufferingActive) {
-            return $this->output;
-        }
-
-        return (string) \ob_get_contents();
-    }
-
     public function getActualOutputForAssertion(): string
     {
         $this->outputRetrievedForAssertion = true;
@@ -577,32 +458,6 @@
         return $this->getActualOutput();
     }
 
-    /**
-     * @internal This method is not covered by the backward compatibility promise for PHPUnit
-     */
-    public function hasOutput(): bool
-    {
-        if ($this->output === '') {
-            return false;
-        }
-
-        if ($this->hasExpectationOnOutput()) {
-            return false;
-        }
-
-        return true;
-    }
-
-    /**
-     * @internal This method is not covered by the backward compatibility promise for PHPUnit
-     */
-    public function doesNotPerformAssertions(): bool
-    {
-        return $this->doesNotPerformAssertions;
-    }
-
-=======
->>>>>>> e35e9ec1
     public function expectOutputRegex(string $expectedRegex): void
     {
         $this->outputExpectedRegex = $expectedRegex;
@@ -613,51 +468,6 @@
         $this->outputExpectedString = $expectedString;
     }
 
-<<<<<<< HEAD
-    /**
-     * @internal This method is not covered by the backward compatibility promise for PHPUnit
-     */
-    public function hasExpectationOnOutput(): bool
-    {
-        return \is_string($this->outputExpectedString) || \is_string($this->outputExpectedRegex) || $this->outputRetrievedForAssertion;
-    }
-
-    /**
-     * @internal This method is not covered by the backward compatibility promise for PHPUnit
-     */
-    public function getExpectedException(): ?string
-    {
-        return $this->expectedException;
-    }
-
-    /**
-     * @return null|int|string
-     *
-     * @internal This method is not covered by the backward compatibility promise for PHPUnit
-     */
-    public function getExpectedExceptionCode()
-    {
-        return $this->expectedExceptionCode;
-    }
-
-    /**
-     * @internal This method is not covered by the backward compatibility promise for PHPUnit
-     */
-    public function getExpectedExceptionMessage(): ?string
-    {
-        return $this->expectedExceptionMessage;
-    }
-
-    /**
-     * @internal This method is not covered by the backward compatibility promise for PHPUnit
-     */
-    public function getExpectedExceptionMessageRegExp(): ?string
-    {
-        return $this->expectedExceptionMessageRegExp;
-    }
-
-=======
->>>>>>> e35e9ec1
     /**
      * @psalm-param class-string<\Throwable> $exception
      */
@@ -701,20 +511,9 @@
         $this->doesNotPerformAssertions = true;
     }
 
-<<<<<<< HEAD
-    /**
-     * @internal This method is not covered by the backward compatibility promise for PHPUnit
-     */
-    public function setRegisterMockObjectsFromTestArgumentsRecursively(bool $flag): void
-    {
-        $this->registerMockObjectsFromTestArgumentsRecursively = $flag;
-    }
-
     /**
      * @deprecated Invoking this method has no effect; it will be removed in PHPUnit 9
      */
-=======
->>>>>>> e35e9ec1
     public function setUseErrorHandler(bool $useErrorHandler): void
     {
     }
@@ -1061,7 +860,7 @@
      */
     public function hasExpectationOnOutput(): bool
     {
-        return \is_string($this->outputExpectedString) || \is_string($this->outputExpectedRegex);
+        return \is_string($this->outputExpectedString) || \is_string($this->outputExpectedRegex) || $this->outputRetrievedForAssertion;
     }
 
     /**
@@ -1417,19 +1216,6 @@
     /**
      * @internal This method is not covered by the backward compatibility promise for PHPUnit
      */
-<<<<<<< HEAD
-    public function getMockBuilder($className): MockBuilder
-    {
-        $this->recordDoubledType($className);
-
-        return new MockBuilder($this, $className);
-    }
-
-    /**
-     * @internal This method is not covered by the backward compatibility promise for PHPUnit
-     */
-=======
->>>>>>> e35e9ec1
     public function addToAssertionCount(int $count): void
     {
         $this->numAssertions += $count;
@@ -1471,16 +1257,6 @@
         return $this->dataName;
     }
 
-<<<<<<< HEAD
-    public function registerComparator(Comparator $comparator): void
-    {
-        ComparatorFactory::getInstance()->register($comparator);
-
-        $this->customComparators[] = $comparator;
-    }
-
-=======
->>>>>>> e35e9ec1
     /**
      * @internal This method is not covered by the backward compatibility promise for PHPUnit
      */
