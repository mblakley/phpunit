<?php declare(strict_types=1);
/*
 * This file is part of PHPUnit.
 *
 * (c) Sebastian Bergmann <sebastian@phpunit.de>
 *
 * For the full copyright and license information, please view the LICENSE
 * file that was distributed with this source code.
 */
namespace PHPUnit\Util\Annotation;

use const JSON_ERROR_NONE;
use const PREG_OFFSET_CAPTURE;
use function array_filter;
use function array_key_exists;
use function array_map;
use function array_merge;
use function array_pop;
use function array_slice;
use function array_values;
use function constant;
use function count;
use function defined;
use function explode;
use function file;
use function implode;
use function is_array;
use function is_int;
use function json_decode;
use function json_last_error;
use function json_last_error_msg;
use function preg_match;
use function preg_match_all;
use function preg_replace;
use function preg_split;
use function realpath;
use function rtrim;
use function sprintf;
use function str_replace;
use function strlen;
use function strpos;
use function strtolower;
use function substr;
use function substr_count;
use function trim;
use PharIo\Version\VersionConstraintParser;
use PHPUnit\Framework\InvalidDataProviderException;
use PHPUnit\Framework\SkippedTestError;
use PHPUnit\Framework\Warning;
use PHPUnit\Util\Exception;
use PHPUnit\Util\InvalidDataSetException;
use ReflectionClass;
use ReflectionException;
use ReflectionFunctionAbstract;
use ReflectionMethod;
use Reflector;
use Traversable;

/**
 * This is an abstraction around a PHPUnit-specific docBlock,
 * allowing us to ask meaningful questions about a specific
 * reflection symbol.
 *
 * @internal This class is not covered by the backward compatibility promise for PHPUnit
 */
final class DocBlock
{
    /**
     * @todo This constant should be private (it's public because of TestTest::testGetProvidedDataRegEx)
     */
    public const REGEX_DATA_PROVIDER = '/@dataProvider\s+([a-zA-Z0-9._:-\\\\x7f-\xff]+)/';

    private const REGEX_REQUIRES_VERSION = '/@requires\s+(?P<name>PHP(?:Unit)?)\s+(?P<operator>[<>=!]{0,2})\s*(?P<version>[\d\.-]+(dev|(RC|alpha|beta)[\d\.])?)[ \t]*\r?$/m';

    private const REGEX_REQUIRES_VERSION_CONSTRAINT = '/@requires\s+(?P<name>PHP(?:Unit)?)\s+(?P<constraint>[\d\t \-.|~^]+)[ \t]*\r?$/m';

    private const REGEX_REQUIRES_OS = '/@requires\s+(?P<name>OS(?:FAMILY)?)\s+(?P<value>.+?)[ \t]*\r?$/m';

    private const REGEX_REQUIRES_SETTING = '/@requires\s+(?P<name>setting)\s+(?P<setting>([^ ]+?))\s*(?P<value>[\w\.-]+[\w\.]?)?[ \t]*\r?$/m';

    private const REGEX_REQUIRES = '/@requires\s+(?P<name>function|extension)\s+(?P<value>([^\s<>=!]+))\s*(?P<operator>[<>=!]{0,2})\s*(?P<version>[\d\.-]+[\d\.]?)?[ \t]*\r?$/m';

    private const REGEX_TEST_WITH = '/@testWith\s+/';

    /** @var string */
    private $docComment;

    /** @var bool */
    private $isMethod;

    /** @var array<string, array<int, string>> pre-parsed annotations indexed by name and occurrence index */
    private $symbolAnnotations;

    /**
     * @var null|array<string, mixed>
     *
     * @psalm-var null|(array{
     *   __OFFSET: array<string, int>&array{__FILE: string},
     *   setting?: array<string, string>,
     *   extension_versions?: array<string, array{version: string, operator: string}>
     * }&array<
     *   string,
     *   string|array{version: string, operator: string}|array{constraint: string}|array<int|string, string>
     * >)
     */
    private $parsedRequirements;

    /** @var int */
    private $startLine;

    /** @var int */
    private $endLine;

    /** @var string */
    private $fileName;

    /** @var string */
    private $name;

    /**
     * @var string
     *
     * @psalm-var class-string
     */
    private $className;

    public static function ofClass(ReflectionClass $class): self
    {
        $className = $class->getName();

        return new self(
            (string) $class->getDocComment(),
            false,
            self::extractAnnotationsFromReflector($class),
            $class->getStartLine(),
            $class->getEndLine(),
            $class->getFileName(),
            $className,
            $className
        );
    }

    /**
     * @psalm-param class-string $classNameInHierarchy
     */
    public static function ofMethod(ReflectionMethod $method, string $classNameInHierarchy): self
    {
        return new self(
            (string) $method->getDocComment(),
            true,
            self::extractAnnotationsFromReflector($method),
            $method->getStartLine(),
            $method->getEndLine(),
            $method->getFileName(),
            $method->getName(),
            $classNameInHierarchy
        );
    }

    /**
     * Note: we do not preserve an instance of the reflection object, since it cannot be safely (de-)serialized.
     *
     * @param array<string, array<int, string>> $symbolAnnotations
     *
     * @psalm-param class-string $className
     */
    private function __construct(string $docComment, bool $isMethod, array $symbolAnnotations, int $startLine, int $endLine, string $fileName, string $name, string $className)
    {
        $this->docComment        = $docComment;
        $this->isMethod          = $isMethod;
        $this->symbolAnnotations = $symbolAnnotations;
        $this->startLine         = $startLine;
        $this->endLine           = $endLine;
        $this->fileName          = $fileName;
        $this->name              = $name;
        $this->className         = $className;
    }

    /**
     * @psalm-return array{
     *   __OFFSET: array<string, int>&array{__FILE: string},
     *   setting?: array<string, string>,
     *   extension_versions?: array<string, array{version: string, operator: string}>
     * }&array<
     *   string,
     *   string|array{version: string, operator: string}|array{constraint: string}|array<int|string, string>
     * >
     *
     * @throws Warning if the requirements version constraint is not well-formed
     */
    public function requirements(): array
    {
        if ($this->parsedRequirements !== null) {
            return $this->parsedRequirements;
        }

        $offset            = $this->startLine;
        $requires          = [];
        $recordedSettings  = [];
        $extensionVersions = [];
        $recordedOffsets   = [
            '__FILE' => realpath($this->fileName),
        ];

        // Split docblock into lines and rewind offset to start of docblock
<<<<<<< HEAD
        $lines  = preg_split('/\r\n|\r|\n/', $this->docComment);
        $offset -= count($lines);
=======
        $lines = \preg_split('/\r\n|\r|\n/', $this->docComment);
        $offset -= \count($lines);
>>>>>>> 1d4f0dc8

        foreach ($lines as $line) {
            if (preg_match(self::REGEX_REQUIRES_OS, $line, $matches)) {
                $requires[$matches['name']]        = $matches['value'];
                $recordedOffsets[$matches['name']] = $offset;
            }

<<<<<<< HEAD
            if (preg_match(self::REGEX_REQUIRES_VERSION, $line, $matches)) {
                $requires[$matches['name']]        = [
=======
            if (\preg_match(self::REGEX_REQUIRES_VERSION, $line, $matches)) {
                $requires[$matches['name']] = [
>>>>>>> 1d4f0dc8
                    'version'  => $matches['version'],
                    'operator' => $matches['operator'],
                ];
                $recordedOffsets[$matches['name']] = $offset;
            }

            if (preg_match(self::REGEX_REQUIRES_VERSION_CONSTRAINT, $line, $matches)) {
                if (!empty($requires[$matches['name']])) {
                    $offset++;

                    continue;
                }

                try {
                    $versionConstraintParser = new VersionConstraintParser;

<<<<<<< HEAD
                    $requires[$matches['name'] . '_constraint']        = [
                        'constraint' => $versionConstraintParser->parse(trim($matches['constraint'])),
=======
                    $requires[$matches['name'] . '_constraint'] = [
                        'constraint' => $versionConstraintParser->parse(\trim($matches['constraint'])),
>>>>>>> 1d4f0dc8
                    ];
                    $recordedOffsets[$matches['name'] . '_constraint'] = $offset;
                } catch (\PharIo\Version\Exception $e) {
                    /* @TODO this catch is currently not valid, see https://github.com/phar-io/version/issues/16 */
                    throw new Warning($e->getMessage(), $e->getCode(), $e);
                }
            }

            if (preg_match(self::REGEX_REQUIRES_SETTING, $line, $matches)) {
                $recordedSettings[$matches['setting']]               = $matches['value'];
                $recordedOffsets['__SETTING_' . $matches['setting']] = $offset;
            }

            if (preg_match(self::REGEX_REQUIRES, $line, $matches)) {
                $name = $matches['name'] . 's';

                if (!isset($requires[$name])) {
                    $requires[$name] = [];
                }

                $requires[$name][]                                           = $matches['value'];
                $recordedOffsets[$matches['name'] . '_' . $matches['value']] = $offset;

                if ($name === 'extensions' && !empty($matches['version'])) {
                    $extensionVersions[$matches['value']] = [
                        'version'  => $matches['version'],
                        'operator' => $matches['operator'],
                    ];
                }
            }

            $offset++;
        }

        return $this->parsedRequirements = array_merge(
            $requires,
            ['__OFFSET' => $recordedOffsets],
            array_filter([
                'setting'            => $recordedSettings,
                'extension_versions' => $extensionVersions,
            ])
        );
    }

    /**
     * Returns the provided data for a method.
     *
     * @throws Exception
     */
    public function getProvidedData(): ?array
    {
        /** @noinspection SuspiciousBinaryOperationInspection */
        $data = $this->getDataFromDataProviderAnnotation($this->docComment) ?? $this->getDataFromTestWithAnnotation($this->docComment);

        if ($data === null) {
            return null;
        }

        if ($data === []) {
            throw new SkippedTestError;
        }

        foreach ($data as $key => $value) {
            if (!is_array($value)) {
                throw new InvalidDataSetException(
                    sprintf(
                        'Data set %s is invalid.',
                        is_int($key) ? '#' . $key : '"' . $key . '"'
                    )
                );
            }
        }

        return $data;
    }

    /**
     * @psalm-return array<string, array{line: int, value: string}>
     */
    public function getInlineAnnotations(): array
    {
        $code        = file($this->fileName);
        $lineNumber  = $this->startLine;
        $startLine   = $this->startLine - 1;
        $endLine     = $this->endLine - 1;
        $codeLines   = array_slice($code, $startLine, $endLine - $startLine + 1);
        $annotations = [];

        foreach ($codeLines as $line) {
            if (preg_match('#/\*\*?\s*@(?P<name>[A-Za-z_-]+)(?:[ \t]+(?P<value>.*?))?[ \t]*\r?\*/$#m', $line, $matches)) {
                $annotations[strtolower($matches['name'])] = [
                    'line'  => $lineNumber,
                    'value' => $matches['value'],
                ];
            }

            $lineNumber++;
        }

        return $annotations;
    }

    public function symbolAnnotations(): array
    {
        return $this->symbolAnnotations;
    }

    public function isHookToBeExecutedBeforeClass(): bool
    {
        return $this->isMethod
            && false !== strpos($this->docComment, '@beforeClass');
    }

    public function isHookToBeExecutedAfterClass(): bool
    {
        return $this->isMethod
            && false !== strpos($this->docComment, '@afterClass');
    }

    public function isToBeExecutedBeforeTest(): bool
    {
        return 1 === preg_match('/@before\b/', $this->docComment);
    }

    public function isToBeExecutedAfterTest(): bool
    {
        return 1 === preg_match('/@after\b/', $this->docComment);
    }

    public function isToBeExecutedAsPreCondition(): bool
    {
        return 1 === preg_match('/@preCondition\b/', $this->docComment);
    }

    public function isToBeExecutedAsPostCondition(): bool
    {
        return 1 === preg_match('/@postCondition\b/', $this->docComment);
    }

    /**
     * Parse annotation content to use constant/class constant values.
     *
     * Constants are specified using a starting '@'. For example: @ClassName::CONST_NAME
     *
     * If the constant is not found the string is used as is to ensure maximum BC.
     */
    private function parseAnnotationContent(string $message): string
    {
        if (defined($message) &&
            (strpos($message, '::') !== false && substr_count($message, '::') + 1 === 2)) {
            return constant($message);
        }

        return $message;
    }

    private function getDataFromDataProviderAnnotation(string $docComment): ?array
    {
        $methodName = null;
        $className  = $this->className;

        if ($this->isMethod) {
            $methodName = $this->name;
        }

        if (!preg_match_all(self::REGEX_DATA_PROVIDER, $docComment, $matches)) {
            return null;
        }

        $result = [];

        foreach ($matches[1] as $match) {
            $dataProviderMethodNameNamespace = explode('\\', $match);
            $leaf                            = explode('::', array_pop($dataProviderMethodNameNamespace));
            $dataProviderMethodName          = array_pop($leaf);

            if (empty($dataProviderMethodNameNamespace)) {
                $dataProviderMethodNameNamespace = '';
            } else {
                $dataProviderMethodNameNamespace = implode('\\', $dataProviderMethodNameNamespace) . '\\';
            }

            if (empty($leaf)) {
                $dataProviderClassName = $className;
            } else {
                /** @psalm-var class-string $dataProviderClassName */
                $dataProviderClassName = $dataProviderMethodNameNamespace . array_pop($leaf);
            }

            try {
                $dataProviderClass = new ReflectionClass($dataProviderClassName);

                $dataProviderMethod = $dataProviderClass->getMethod(
                    $dataProviderMethodName
                );
                // @codeCoverageIgnoreStart
            } catch (ReflectionException $e) {
                throw new Exception(
                    $e->getMessage(),
                    (int) $e->getCode(),
                    $e
                );
                // @codeCoverageIgnoreEnd
            }

            if ($dataProviderMethod->isStatic()) {
                $object = null;
            } else {
                $object = $dataProviderClass->newInstance();
            }

            if ($dataProviderMethod->getNumberOfParameters() === 0) {
                $data = $dataProviderMethod->invoke($object);
            } else {
                $data = $dataProviderMethod->invoke($object, $methodName);
            }

            if ($data instanceof Traversable) {
                $origData = $data;
                $data     = [];

                foreach ($origData as $key => $value) {
                    if (is_int($key)) {
                        $data[] = $value;
                    } elseif (array_key_exists($key, $data)) {
                        throw new InvalidDataProviderException(
                            sprintf(
                                'The key "%s" has already been defined in the data provider "%s".',
                                $key,
                                $match
                            )
                        );
                    } else {
                        $data[$key] = $value;
                    }
                }
            }

            if (is_array($data)) {
                $result = array_merge($result, $data);
            }
        }

        return $result;
    }

    /**
     * @throws Exception
     */
    private function getDataFromTestWithAnnotation(string $docComment): ?array
    {
        $docComment = $this->cleanUpMultiLineAnnotation($docComment);

        if (!preg_match(self::REGEX_TEST_WITH, $docComment, $matches, PREG_OFFSET_CAPTURE)) {
            return null;
        }

        $offset            = strlen($matches[0][0]) + $matches[0][1];
        $annotationContent = substr($docComment, $offset);
        $data              = [];

        foreach (explode("\n", $annotationContent) as $candidateRow) {
            $candidateRow = trim($candidateRow);

            if ($candidateRow[0] !== '[') {
                break;
            }

            $dataSet = json_decode($candidateRow, true);

            if (json_last_error() !== JSON_ERROR_NONE) {
                throw new Exception(
                    'The data set for the @testWith annotation cannot be parsed: ' . json_last_error_msg()
                );
            }

            $data[] = $dataSet;
        }

        if (!$data) {
            throw new Exception('The data set for the @testWith annotation cannot be parsed.');
        }

        return $data;
    }

    private function cleanUpMultiLineAnnotation(string $docComment): string
    {
        //removing initial '   * ' for docComment
        $docComment = str_replace("\r\n", "\n", $docComment);
        $docComment = preg_replace('/' . '\n' . '\s*' . '\*' . '\s?' . '/', "\n", $docComment);
        $docComment = (string) substr($docComment, 0, -1);

        return rtrim($docComment, "\n");
    }

    /** @return array<string, array<int, string>> */
    private static function parseDocBlock(string $docBlock): array
    {
        // Strip away the docblock header and footer to ease parsing of one line annotations
        $docBlock    = (string) substr($docBlock, 3, -2);
        $annotations = [];

        if (preg_match_all('/@(?P<name>[A-Za-z_-]+)(?:[ \t]+(?P<value>.*?))?[ \t]*\r?$/m', $docBlock, $matches)) {
            $numMatches = count($matches[0]);

            for ($i = 0; $i < $numMatches; ++$i) {
                $annotations[$matches['name'][$i]][] = (string) $matches['value'][$i];
            }
        }

        return $annotations;
    }

    /** @param ReflectionClass|ReflectionFunctionAbstract $reflector */
    private static function extractAnnotationsFromReflector(Reflector $reflector): array
    {
        $annotations = [];

        if ($reflector instanceof ReflectionClass) {
            $annotations = array_merge(
                $annotations,
                ...array_map(
                    function (ReflectionClass $trait): array {
                        return self::parseDocBlock((string) $trait->getDocComment());
                    },
                    array_values($reflector->getTraits())
                )
            );
        }

        return array_merge(
            $annotations,
            self::parseDocBlock((string) $reflector->getDocComment())
        );
    }
}<|MERGE_RESOLUTION|>--- conflicted
+++ resolved
@@ -203,13 +203,8 @@
         ];
 
         // Split docblock into lines and rewind offset to start of docblock
-<<<<<<< HEAD
-        $lines  = preg_split('/\r\n|\r|\n/', $this->docComment);
+        $lines = preg_split('/\r\n|\r|\n/', $this->docComment);
         $offset -= count($lines);
-=======
-        $lines = \preg_split('/\r\n|\r|\n/', $this->docComment);
-        $offset -= \count($lines);
->>>>>>> 1d4f0dc8
 
         foreach ($lines as $line) {
             if (preg_match(self::REGEX_REQUIRES_OS, $line, $matches)) {
@@ -217,13 +212,8 @@
                 $recordedOffsets[$matches['name']] = $offset;
             }
 
-<<<<<<< HEAD
             if (preg_match(self::REGEX_REQUIRES_VERSION, $line, $matches)) {
-                $requires[$matches['name']]        = [
-=======
-            if (\preg_match(self::REGEX_REQUIRES_VERSION, $line, $matches)) {
                 $requires[$matches['name']] = [
->>>>>>> 1d4f0dc8
                     'version'  => $matches['version'],
                     'operator' => $matches['operator'],
                 ];
@@ -240,13 +230,8 @@
                 try {
                     $versionConstraintParser = new VersionConstraintParser;
 
-<<<<<<< HEAD
-                    $requires[$matches['name'] . '_constraint']        = [
+                    $requires[$matches['name'] . '_constraint'] = [
                         'constraint' => $versionConstraintParser->parse(trim($matches['constraint'])),
-=======
-                    $requires[$matches['name'] . '_constraint'] = [
-                        'constraint' => $versionConstraintParser->parse(\trim($matches['constraint'])),
->>>>>>> 1d4f0dc8
                     ];
                     $recordedOffsets[$matches['name'] . '_constraint'] = $offset;
                 } catch (\PharIo\Version\Exception $e) {
