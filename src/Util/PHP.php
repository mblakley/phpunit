--- conflicted
+++ resolved
@@ -77,67 +77,21 @@
      * @param  PHPUnit_Framework_TestResult $result
      * @throws PHPUnit_Framework_Exception
      */
-<<<<<<< HEAD
     public function runTestJob($job, PHPUnit_Framework_Test $test, PHPUnit_Framework_TestResult $result)
     {
         $result->startTest($test);
-=======
-    public function runJob($job, PHPUnit_Framework_Test $test = null, PHPUnit_Framework_TestResult $result = null)
-    {
-        // HHVM support
-        if (($phpBinary = getenv("PHP_BINARY")) === false) {
-            $phpBinary = PHP_BINARY;
-        }
-
-        $process = proc_open(
-          escapeshellarg($phpBinary),
-          array(
-            0 => array('pipe', 'r'),
-            1 => array('pipe', 'w'),
-            2 => array('pipe', 'w')
-          ),
-          $pipes
-        );
-
-        if (!is_resource($process)) {
-            throw new PHPUnit_Framework_Exception(
-              'Unable to create process for process isolation.'
-            );
-        }
-
-        if ($result !== null) {
-            $result->startTest($test);
-        }
-
-        $this->process($pipes[0], $job);
-        fclose($pipes[0]);
-
-        $stdout = stream_get_contents($pipes[1]);
-        fclose($pipes[1]);
-
-        $stderr = stream_get_contents($pipes[2]);
-        fclose($pipes[2]);
->>>>>>> 02b42d7e
 
         $_result = $this->runJob($job);
 
-<<<<<<< HEAD
         $this->processChildResult(
           $test, $result, $_result['stdout'], $_result['stderr']
         );
-=======
-        if ($result !== null) {
-            $this->processChildResult($test, $result, $stdout, $stderr);
-        } else {
-            return array('stdout' => $stdout, 'stderr' => $stderr);
-        }
->>>>>>> 02b42d7e
     }
 
     /**
      * Runs a single job (PHP code) using a separate PHP process.
      *
-     * @param  string $job
+     * @param  string                      $job
      * @return array
      * @throws PHPUnit_Framework_Exception
      */
@@ -149,7 +103,7 @@
      */
     protected function getBinary()
     {
-        if (($binary = getenv('PHP_BINARY')) === FALSE) {
+        if (($binary = getenv('PHP_BINARY')) === false) {
             $binary = PHP_BINARY;
         }
 
