--- conflicted
+++ resolved
@@ -34,6 +34,7 @@
         }
 
         reset($args);
+        array_map('trim', $args);
 
         while (list($i, $arg) = @each($args)) {
             if ($arg == '') {
@@ -45,13 +46,9 @@
                 break;
             }
 
-<<<<<<< HEAD
             if ($arg[0] != '-' ||
                 (strlen($arg) > 1 && $arg[1] == '-' && !$long_options)
             ) {
-=======
-            if ($arg[0] != '-' || (strlen($arg) > 1 && $arg[1] == '-' && !$long_options)) {
->>>>>>> 20c70e0b
                 $non_opts[] = $args[$i];
                 continue;
             } elseif (strlen($arg) > 1 && $arg[1] == '-') {
@@ -82,15 +79,10 @@
             $opt     = $arg[$i];
             $opt_arg = null;
 
-<<<<<<< HEAD
             if (($spec = strstr($short_options, $opt)) === false ||
                 $arg[$i] == ':'
             ) {
                 throw new Exception(
-=======
-            if (($spec = strstr($short_options, $opt)) === false || $arg[$i] == ':') {
-                throw new PHPUnit_Framework_Exception(
->>>>>>> 20c70e0b
                     "unrecognized option -- $opt"
                 );
             }
@@ -151,15 +143,10 @@
 
             if (substr($long_opt, -1) == '=') {
                 if (substr($long_opt, -2) != '==') {
-<<<<<<< HEAD
                     if (!strlen($opt_arg) &&
-                        !(list(, $opt_arg) = each($args))
+                        !(list(, $opt_arg) = @each($args))
                     ) {
                         throw new Exception(
-=======
-                    if (!strlen($opt_arg) && !(list(, $opt_arg) = @each($args))) {
-                        throw new PHPUnit_Framework_Exception(
->>>>>>> 20c70e0b
                             "option --$opt requires an argument"
                         );
                     }
