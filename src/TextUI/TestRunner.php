<?php declare(strict_types=1);
/*
 * This file is part of PHPUnit.
 *
 * (c) Sebastian Bergmann <sebastian@phpunit.de>
 *
 * For the full copyright and license information, please view the LICENSE
 * file that was distributed with this source code.
 */
namespace PHPUnit\TextUI;

use PHPUnit\Framework\Error\Deprecated;
use PHPUnit\Framework\Error\Notice;
use PHPUnit\Framework\Error\Warning;
use PHPUnit\Framework\Exception;
use PHPUnit\Framework\Test;
use PHPUnit\Framework\TestCase;
use PHPUnit\Framework\TestListener;
use PHPUnit\Framework\TestResult;
use PHPUnit\Framework\TestSuite;
use PHPUnit\Runner\AfterLastTestHook;
use PHPUnit\Runner\BaseTestRunner;
use PHPUnit\Runner\BeforeFirstTestHook;
use PHPUnit\Runner\Filter\ExcludeGroupFilterIterator;
use PHPUnit\Runner\Filter\Factory;
use PHPUnit\Runner\Filter\IncludeGroupFilterIterator;
use PHPUnit\Runner\Filter\NameFilterIterator;
use PHPUnit\Runner\Hook;
use PHPUnit\Runner\NullTestResultCache;
use PHPUnit\Runner\ResultCacheExtension;
use PHPUnit\Runner\StandardTestSuiteLoader;
use PHPUnit\Runner\TestHook;
use PHPUnit\Runner\TestListenerAdapter;
use PHPUnit\Runner\TestResultCache;
use PHPUnit\Runner\TestSuiteLoader;
use PHPUnit\Runner\TestSuiteSorter;
use PHPUnit\Runner\Version;
use PHPUnit\Util\Configuration;
use PHPUnit\Util\Filesystem;
use PHPUnit\Util\Log\JUnit;
use PHPUnit\Util\Log\TeamCity;
use PHPUnit\Util\Printer;
use PHPUnit\Util\TestDox\CliTestDoxPrinter;
use PHPUnit\Util\TestDox\HtmlResultPrinter;
use PHPUnit\Util\TestDox\TextResultPrinter;
use PHPUnit\Util\TestDox\XmlResultPrinter;
use PHPUnit\Util\XdebugFilterScriptGenerator;
use ReflectionClass;
use SebastianBergmann\CodeCoverage\CodeCoverage;
use SebastianBergmann\CodeCoverage\Exception as CodeCoverageException;
use SebastianBergmann\CodeCoverage\Filter as CodeCoverageFilter;
use SebastianBergmann\CodeCoverage\Report\Clover as CloverReport;
use SebastianBergmann\CodeCoverage\Report\Crap4j as Crap4jReport;
use SebastianBergmann\CodeCoverage\Report\Html\Facade as HtmlReport;
use SebastianBergmann\CodeCoverage\Report\PHP as PhpReport;
use SebastianBergmann\CodeCoverage\Report\Text as TextReport;
use SebastianBergmann\CodeCoverage\Report\Xml\Facade as XmlReport;
use SebastianBergmann\Comparator\Comparator;
use SebastianBergmann\Environment\Runtime;
use SebastianBergmann\Invoker\Invoker;

/**
 * @internal This class is not covered by the backward compatibility promise for PHPUnit
 */
final class TestRunner extends BaseTestRunner
{
    public const SUCCESS_EXIT   = 0;

    public const FAILURE_EXIT   = 1;

    public const EXCEPTION_EXIT = 2;

    /**
     * @var bool
     */
    private static $versionStringPrinted = false;

    /**
     * @var CodeCoverageFilter
     */
    protected $codeCoverageFilter;

    /**
     * @var TestSuiteLoader
     */
    protected $loader;

    /**
     * @var ResultPrinter
     */
    protected $printer;

    /**
     * @var Runtime
     */
    private $runtime;

    /**
     * @var bool
     */
    private $messagePrinted = false;

    /**
     * @var Hook[]
     */
    private $extensions = [];

    /**
     * @param ReflectionClass|Test $test
     * @param bool                 $exit
     *
     * @throws \RuntimeException
     * @throws \InvalidArgumentException
     * @throws Exception
     * @throws \ReflectionException
     */
    public static function run($test, array $arguments = [], $exit = true): TestResult
    {
        if ($test instanceof ReflectionClass) {
            $test = new TestSuite($test);
        }

        if ($test instanceof Test) {
            return (new self)->doRun(
                $test,
                $arguments,
                $exit
            );
        }

        throw new Exception('No test case or test suite found.');
    }

    public function __construct(TestSuiteLoader $loader = null, CodeCoverageFilter $filter = null)
    {
        if ($filter === null) {
            $filter = new CodeCoverageFilter;
        }

        $this->codeCoverageFilter = $filter;
        $this->loader             = $loader;
        $this->runtime            = new Runtime;
    }

    /**
     * @throws \PHPUnit\Runner\Exception
     * @throws Exception
     * @throws \InvalidArgumentException
     * @throws \RuntimeException
     * @throws \ReflectionException
     */
    public function doRun(Test $suite, array $arguments = [], bool $exit = true): TestResult
    {
        if (isset($arguments['configuration'])) {
            $GLOBALS['__PHPUNIT_CONFIGURATION_FILE'] = $arguments['configuration'];
        }

        $this->handleConfiguration($arguments);

        if (\is_int($arguments['columns']) && $arguments['columns'] < 16) {
            $arguments['columns']   = 16;
            $tooFewColumnsRequested = true;
        }

        if (isset($arguments['bootstrap'])) {
            $GLOBALS['__PHPUNIT_BOOTSTRAP'] = $arguments['bootstrap'];
        }

        if ($suite instanceof TestCase || $suite instanceof TestSuite) {
            if ($arguments['backupGlobals'] === true) {
                $suite->setBackupGlobals(true);
            }

            if ($arguments['backupStaticAttributes'] === true) {
                $suite->setBackupStaticAttributes(true);
            }

            if ($arguments['beStrictAboutChangesToGlobalState'] === true) {
                $suite->setBeStrictAboutChangesToGlobalState(true);
            }
        }

        if ($arguments['executionOrder'] === TestSuiteSorter::ORDER_RANDOMIZED) {
            \mt_srand($arguments['randomOrderSeed']);
        }

        if ($arguments['cacheResult']) {
            if (isset($arguments['cacheResultFile'])) {
                $cache = new TestResultCache($arguments['cacheResultFile']);
            } else {
                $cache = new TestResultCache;
            }

            $this->addExtension(new ResultCacheExtension($cache));
        }

        if ($arguments['executionOrder'] !== TestSuiteSorter::ORDER_DEFAULT || $arguments['executionOrderDefects'] !== TestSuiteSorter::ORDER_DEFAULT || $arguments['resolveDependencies']) {
            $cache = $cache ?? new NullTestResultCache;

            $cache->load();

            $sorter = new TestSuiteSorter($cache);

            $sorter->reorderTestsInSuite($suite, $arguments['executionOrder'], $arguments['resolveDependencies'], $arguments['executionOrderDefects']);
            $originalExecutionOrder = $sorter->getOriginalExecutionOrder();

            unset($sorter);
        }

        if (\is_int($arguments['repeat']) && $arguments['repeat'] > 0) {
            $_suite = new TestSuite;

            /* @noinspection PhpUnusedLocalVariableInspection */
            foreach (\range(1, $arguments['repeat']) as $step) {
                $_suite->addTest($suite);
            }

            $suite = $_suite;

            unset($_suite);
        }

        $result = $this->createTestResult();

        $listener       = new TestListenerAdapter;
        $listenerNeeded = false;

        foreach ($this->extensions as $extension) {
            if ($extension instanceof TestHook) {
                $listener->add($extension);

                $listenerNeeded = true;
            }
        }

        if ($listenerNeeded) {
            $result->addListener($listener);
        }

        unset($listener, $listenerNeeded);

        if (!$arguments['convertErrorsToExceptions']) {
            $result->convertErrorsToExceptions(false);
        }

        if (!$arguments['convertDeprecationsToExceptions']) {
            Deprecated::$enabled = false;
        }

        if (!$arguments['convertNoticesToExceptions']) {
            Notice::$enabled = false;
        }

        if (!$arguments['convertWarningsToExceptions']) {
            Warning::$enabled = false;
        }

        if ($arguments['stopOnError']) {
            $result->stopOnError(true);
        }

        if ($arguments['stopOnFailure']) {
            $result->stopOnFailure(true);
        }

        if ($arguments['stopOnWarning']) {
            $result->stopOnWarning(true);
        }

        if ($arguments['stopOnIncomplete']) {
            $result->stopOnIncomplete(true);
        }

        if ($arguments['stopOnRisky']) {
            $result->stopOnRisky(true);
        }

        if ($arguments['stopOnSkipped']) {
            $result->stopOnSkipped(true);
        }

        if ($arguments['stopOnDefect']) {
            $result->stopOnDefect(true);
        }

        if ($arguments['registerMockObjectsFromTestArgumentsRecursively']) {
            $result->setRegisterMockObjectsFromTestArgumentsRecursively(true);
        }

        if ($this->printer === null) {
            if (isset($arguments['printer'])) {
                if ($arguments['printer'] instanceof Printer) {
                    $this->printer = $arguments['printer'];
                } elseif (\is_string($arguments['printer']) && \class_exists($arguments['printer'], false)) {
                    $class = new ReflectionClass($arguments['printer']);

                    if ($class->isSubclassOf(ResultPrinter::class)) {
                        $this->printer = $this->createPrinter($arguments['printer'], $arguments);
                    }
                }
            } else {
                $this->printer = $this->createPrinter(ResultPrinter::class, $arguments);
            }
        }

        if (isset($originalExecutionOrder) && $this->printer instanceof CliTestDoxPrinter) {
            \assert($this->printer instanceof CliTestDoxPrinter);

<<<<<<< HEAD
                if (isset($originalExecutionOrder) && ($this->printer instanceof CliTestDoxPrinter)) {
                    /* @var CliTestDoxPrinter */
                    $this->printer->setOriginalExecutionOrder($originalExecutionOrder);
                    $this->printer->setShowProgressAnimation(!$arguments['noInteraction']);
                }
            }
=======
            $this->printer->setOriginalExecutionOrder($originalExecutionOrder);
>>>>>>> 92be46da
        }

        $this->printer->write(
            Version::getVersionString() . "\n"
        );

        self::$versionStringPrinted = true;

        if ($arguments['verbose']) {
            $this->writeMessage('Runtime', $this->runtime->getNameWithVersionAndCodeCoverageDriver());

            if (isset($arguments['configuration'])) {
                $this->writeMessage(
                    'Configuration',
                    $arguments['configuration']->getFilename()
                );
            }

            foreach ($arguments['loadedExtensions'] as $extension) {
                $this->writeMessage(
                    'Extension',
                    $extension
                );
            }

            foreach ($arguments['notLoadedExtensions'] as $extension) {
                $this->writeMessage(
                    'Extension',
                    $extension
                );
            }
        }

        if ($arguments['executionOrder'] === TestSuiteSorter::ORDER_RANDOMIZED) {
            $this->writeMessage(
                'Random seed',
                (string) $arguments['randomOrderSeed']
            );
        }

        if (isset($tooFewColumnsRequested)) {
            $this->writeMessage('Error', 'Less than 16 columns requested, number of columns set to 16');
        }

        if ($this->runtime->discardsComments()) {
            $this->writeMessage('Warning', 'opcache.save_comments=0 set; annotations will not work');
        }

        if (isset($arguments['configuration']) && $arguments['configuration']->hasValidationErrors()) {
            $this->write(
                "\n  Warning - The configuration file did not pass validation!\n  The following problems have been detected:\n"
            );

            foreach ($arguments['configuration']->getValidationErrors() as $line => $errors) {
                $this->write(\sprintf("\n  Line %d:\n", $line));

                foreach ($errors as $msg) {
                    $this->write(\sprintf("  - %s\n", $msg));
                }
            }
            $this->write("\n  Test results may not be as expected.\n\n");
        }

        foreach ($arguments['listeners'] as $listener) {
            $result->addListener($listener);
        }

        $result->addListener($this->printer);

        $codeCoverageReports = 0;

        if (!isset($arguments['noLogging'])) {
            if (isset($arguments['testdoxHTMLFile'])) {
                $result->addListener(
                    new HtmlResultPrinter(
                        $arguments['testdoxHTMLFile'],
                        $arguments['testdoxGroups'],
                        $arguments['testdoxExcludeGroups']
                    )
                );
            }

            if (isset($arguments['testdoxTextFile'])) {
                $result->addListener(
                    new TextResultPrinter(
                        $arguments['testdoxTextFile'],
                        $arguments['testdoxGroups'],
                        $arguments['testdoxExcludeGroups']
                    )
                );
            }

            if (isset($arguments['testdoxXMLFile'])) {
                $result->addListener(
                    new XmlResultPrinter(
                        $arguments['testdoxXMLFile']
                    )
                );
            }

            if (isset($arguments['teamcityLogfile'])) {
                $result->addListener(
                    new TeamCity($arguments['teamcityLogfile'])
                );
            }

            if (isset($arguments['junitLogfile'])) {
                $result->addListener(
                    new JUnit(
                        $arguments['junitLogfile'],
                        $arguments['reportUselessTests']
                    )
                );
            }

            if (isset($arguments['coverageClover'])) {
                $codeCoverageReports++;
            }

            if (isset($arguments['coverageCrap4J'])) {
                $codeCoverageReports++;
            }

            if (isset($arguments['coverageHtml'])) {
                $codeCoverageReports++;
            }

            if (isset($arguments['coveragePHP'])) {
                $codeCoverageReports++;
            }

            if (isset($arguments['coverageText'])) {
                $codeCoverageReports++;
            }

            if (isset($arguments['coverageXml'])) {
                $codeCoverageReports++;
            }
        }

        if (isset($arguments['noCoverage'])) {
            $codeCoverageReports = 0;
        }

        if ($codeCoverageReports > 0 && !$this->runtime->canCollectCodeCoverage()) {
            $this->writeMessage('Error', 'No code coverage driver is available');

            $codeCoverageReports = 0;
        }

        if ($codeCoverageReports > 0 || isset($arguments['xdebugFilterFile'])) {
            $whitelistFromConfigurationFile = false;
            $whitelistFromOption            = false;

            if (isset($arguments['whitelist'])) {
                $this->codeCoverageFilter->addDirectoryToWhitelist($arguments['whitelist']);

                $whitelistFromOption = true;
            }

            if (isset($arguments['configuration'])) {
                $filterConfiguration = $arguments['configuration']->getFilterConfiguration();

                if (!empty($filterConfiguration['whitelist'])) {
                    $whitelistFromConfigurationFile = true;
                }

                if (!empty($filterConfiguration['whitelist'])) {
                    foreach ($filterConfiguration['whitelist']['include']['directory'] as $dir) {
                        $this->codeCoverageFilter->addDirectoryToWhitelist(
                            $dir['path'],
                            $dir['suffix'],
                            $dir['prefix']
                        );
                    }

                    foreach ($filterConfiguration['whitelist']['include']['file'] as $file) {
                        $this->codeCoverageFilter->addFileToWhitelist($file);
                    }

                    foreach ($filterConfiguration['whitelist']['exclude']['directory'] as $dir) {
                        $this->codeCoverageFilter->removeDirectoryFromWhitelist(
                            $dir['path'],
                            $dir['suffix'],
                            $dir['prefix']
                        );
                    }

                    foreach ($filterConfiguration['whitelist']['exclude']['file'] as $file) {
                        $this->codeCoverageFilter->removeFileFromWhitelist($file);
                    }
                }
            }
        }

        if ($codeCoverageReports > 0) {
            $codeCoverage = new CodeCoverage(
                null,
                $this->codeCoverageFilter
            );

            $codeCoverage->setUnintentionallyCoveredSubclassesWhitelist(
                [Comparator::class]
            );

            $codeCoverage->setCheckForUnintentionallyCoveredCode(
                $arguments['strictCoverage']
            );

            $codeCoverage->setCheckForMissingCoversAnnotation(
                $arguments['strictCoverage']
            );

            if (isset($arguments['forceCoversAnnotation'])) {
                $codeCoverage->setForceCoversAnnotation(
                    $arguments['forceCoversAnnotation']
                );
            }

            if (isset($arguments['ignoreDeprecatedCodeUnitsFromCodeCoverage'])) {
                $codeCoverage->setIgnoreDeprecatedCode(
                    $arguments['ignoreDeprecatedCodeUnitsFromCodeCoverage']
                );
            }

            if (isset($arguments['disableCodeCoverageIgnore'])) {
                $codeCoverage->setDisableIgnoredLines(true);
            }

            if (!empty($filterConfiguration['whitelist'])) {
                $codeCoverage->setAddUncoveredFilesFromWhitelist(
                    $filterConfiguration['whitelist']['addUncoveredFilesFromWhitelist']
                );

                $codeCoverage->setProcessUncoveredFilesFromWhitelist(
                    $filterConfiguration['whitelist']['processUncoveredFilesFromWhitelist']
                );
            }

            if (!$this->codeCoverageFilter->hasWhitelist()) {
                if (!$whitelistFromConfigurationFile && !$whitelistFromOption) {
                    $this->writeMessage('Error', 'No whitelist is configured, no code coverage will be generated.');
                } else {
                    $this->writeMessage('Error', 'Incorrect whitelist config, no code coverage will be generated.');
                }

                $codeCoverageReports = 0;

                unset($codeCoverage);
            }
        }

        if (isset($arguments['xdebugFilterFile'], $filterConfiguration)) {
            $this->write("\n");

            $script = (new XdebugFilterScriptGenerator)->generate($filterConfiguration['whitelist']);

            if ($arguments['xdebugFilterFile'] !== 'php://stdout' && $arguments['xdebugFilterFile'] !== 'php://stderr' && !Filesystem::createDirectory(\dirname($arguments['xdebugFilterFile']))) {
                $this->write(\sprintf('Cannot write Xdebug filter script to %s ' . \PHP_EOL, $arguments['xdebugFilterFile']));

                exit(self::EXCEPTION_EXIT);
            }

            \file_put_contents($arguments['xdebugFilterFile'], $script);

            $this->write(\sprintf('Wrote Xdebug filter script to %s ' . \PHP_EOL, $arguments['xdebugFilterFile']));

            exit(self::SUCCESS_EXIT);
        }

        $this->printer->write("\n");

        if (isset($codeCoverage)) {
            $result->setCodeCoverage($codeCoverage);

            if ($codeCoverageReports > 1 && isset($arguments['cacheTokens'])) {
                $codeCoverage->setCacheTokens($arguments['cacheTokens']);
            }
        }

        $result->beStrictAboutTestsThatDoNotTestAnything($arguments['reportUselessTests']);
        $result->beStrictAboutOutputDuringTests($arguments['disallowTestOutput']);
        $result->beStrictAboutTodoAnnotatedTests($arguments['disallowTodoAnnotatedTests']);
        $result->beStrictAboutResourceUsageDuringSmallTests($arguments['beStrictAboutResourceUsageDuringSmallTests']);

        if ($arguments['enforceTimeLimit'] === true) {
            if (!\class_exists(Invoker::class)) {
                $this->writeMessage('Error', 'Package phpunit/php-invoker is required for enforcing time limits');
            }

            if (!\extension_loaded('pcntl') || \strpos(\ini_get('disable_functions'), 'pcntl') !== false) {
                $this->writeMessage('Error', 'PHP extension pcntl is required for enforcing time limits');
            }
        }
        $result->enforceTimeLimit($arguments['enforceTimeLimit']);
        $result->setDefaultTimeLimit($arguments['defaultTimeLimit']);
        $result->setTimeoutForSmallTests($arguments['timeoutForSmallTests']);
        $result->setTimeoutForMediumTests($arguments['timeoutForMediumTests']);
        $result->setTimeoutForLargeTests($arguments['timeoutForLargeTests']);

        if ($suite instanceof TestSuite) {
            $this->processSuiteFilters($suite, $arguments);
            $suite->setRunTestInSeparateProcess($arguments['processIsolation']);
        }

        foreach ($this->extensions as $extension) {
            if ($extension instanceof BeforeFirstTestHook) {
                $extension->executeBeforeFirstTest();
            }
        }

        $suite->run($result);

        foreach ($this->extensions as $extension) {
            if ($extension instanceof AfterLastTestHook) {
                $extension->executeAfterLastTest();
            }
        }

        $result->flushListeners();

        if ($this->printer instanceof ResultPrinter) {
            $this->printer->printResult($result);
        }

        if (isset($codeCoverage)) {
            if (isset($arguments['coverageClover'])) {
                $this->printer->write(
                    "\nGenerating code coverage report in Clover XML format ..."
                );

                try {
                    $writer = new CloverReport;
                    $writer->process($codeCoverage, $arguments['coverageClover']);

                    $this->printer->write(" done\n");
                    unset($writer);
                } catch (CodeCoverageException $e) {
                    $this->printer->write(
                        " failed\n" . $e->getMessage() . "\n"
                    );
                }
            }

            if (isset($arguments['coverageCrap4J'])) {
                $this->printer->write(
                    "\nGenerating Crap4J report XML file ..."
                );

                try {
                    $writer = new Crap4jReport($arguments['crap4jThreshold']);
                    $writer->process($codeCoverage, $arguments['coverageCrap4J']);

                    $this->printer->write(" done\n");
                    unset($writer);
                } catch (CodeCoverageException $e) {
                    $this->printer->write(
                        " failed\n" . $e->getMessage() . "\n"
                    );
                }
            }

            if (isset($arguments['coverageHtml'])) {
                $this->printer->write(
                    "\nGenerating code coverage report in HTML format ..."
                );

                try {
                    $writer = new HtmlReport(
                        $arguments['reportLowUpperBound'],
                        $arguments['reportHighLowerBound'],
                        \sprintf(
                            ' and <a href="https://phpunit.de/">PHPUnit %s</a>',
                            Version::id()
                        )
                    );

                    $writer->process($codeCoverage, $arguments['coverageHtml']);

                    $this->printer->write(" done\n");
                    unset($writer);
                } catch (CodeCoverageException $e) {
                    $this->printer->write(
                        " failed\n" . $e->getMessage() . "\n"
                    );
                }
            }

            if (isset($arguments['coveragePHP'])) {
                $this->printer->write(
                    "\nGenerating code coverage report in PHP format ..."
                );

                try {
                    $writer = new PhpReport;
                    $writer->process($codeCoverage, $arguments['coveragePHP']);

                    $this->printer->write(" done\n");
                    unset($writer);
                } catch (CodeCoverageException $e) {
                    $this->printer->write(
                        " failed\n" . $e->getMessage() . "\n"
                    );
                }
            }

            if (isset($arguments['coverageText'])) {
                if ($arguments['coverageText'] === 'php://stdout') {
                    $outputStream = $this->printer;
                    $colors       = $arguments['colors'] && $arguments['colors'] !== ResultPrinter::COLOR_NEVER;
                } else {
                    $outputStream = new Printer($arguments['coverageText']);
                    $colors       = false;
                }

                $processor = new TextReport(
                    $arguments['reportLowUpperBound'],
                    $arguments['reportHighLowerBound'],
                    $arguments['coverageTextShowUncoveredFiles'],
                    $arguments['coverageTextShowOnlySummary']
                );

                $outputStream->write(
                    $processor->process($codeCoverage, $colors)
                );
            }

            if (isset($arguments['coverageXml'])) {
                $this->printer->write(
                    "\nGenerating code coverage report in PHPUnit XML format ..."
                );

                try {
                    $writer = new XmlReport(Version::id());
                    $writer->process($codeCoverage, $arguments['coverageXml']);

                    $this->printer->write(" done\n");
                    unset($writer);
                } catch (CodeCoverageException $e) {
                    $this->printer->write(
                        " failed\n" . $e->getMessage() . "\n"
                    );
                }
            }
        }

        if ($exit) {
            if ($result->wasSuccessfulIgnoringWarnings()) {
                if ($arguments['failOnRisky'] && !$result->allHarmless()) {
                    exit(self::FAILURE_EXIT);
                }

                if ($arguments['failOnWarning'] && $result->warningCount() > 0) {
                    exit(self::FAILURE_EXIT);
                }

                exit(self::SUCCESS_EXIT);
            }

            if ($result->errorCount() > 0) {
                exit(self::EXCEPTION_EXIT);
            }

            if ($result->failureCount() > 0) {
                exit(self::FAILURE_EXIT);
            }
        }

        return $result;
    }

    public function setPrinter(ResultPrinter $resultPrinter): void
    {
        $this->printer = $resultPrinter;
    }

    /**
     * Returns the loader to be used.
     */
    public function getLoader(): TestSuiteLoader
    {
        if ($this->loader === null) {
            $this->loader = new StandardTestSuiteLoader;
        }

        return $this->loader;
    }

    public function addExtension(TestHook $extension): void
    {
        $this->extensions[] = $extension;
    }

    protected function createTestResult(): TestResult
    {
        return new TestResult;
    }

    /**
     * Override to define how to handle a failed loading of
     * a test suite.
     */
    protected function runFailed(string $message): void
    {
        $this->write($message . \PHP_EOL);

        exit(self::FAILURE_EXIT);
    }

    protected function write(string $buffer): void
    {
        if (\PHP_SAPI !== 'cli' && \PHP_SAPI !== 'phpdbg') {
            $buffer = \htmlspecialchars($buffer);
        }

        if ($this->printer !== null) {
            $this->printer->write($buffer);
        } else {
            print $buffer;
        }
    }

    /**
     * @throws Exception
     */
    protected function handleConfiguration(array &$arguments): void
    {
        if (isset($arguments['configuration']) &&
            !$arguments['configuration'] instanceof Configuration) {
            $arguments['configuration'] = Configuration::getInstance(
                $arguments['configuration']
            );
        }

        $arguments['debug']     = $arguments['debug'] ?? false;
        $arguments['filter']    = $arguments['filter'] ?? false;
        $arguments['listeners'] = $arguments['listeners'] ?? [];

        if (isset($arguments['configuration'])) {
            $arguments['configuration']->handlePHPConfiguration();

            $phpunitConfiguration = $arguments['configuration']->getPHPUnitConfiguration();

            if (isset($phpunitConfiguration['backupGlobals']) && !isset($arguments['backupGlobals'])) {
                $arguments['backupGlobals'] = $phpunitConfiguration['backupGlobals'];
            }

            if (isset($phpunitConfiguration['backupStaticAttributes']) && !isset($arguments['backupStaticAttributes'])) {
                $arguments['backupStaticAttributes'] = $phpunitConfiguration['backupStaticAttributes'];
            }

            if (isset($phpunitConfiguration['beStrictAboutChangesToGlobalState']) && !isset($arguments['beStrictAboutChangesToGlobalState'])) {
                $arguments['beStrictAboutChangesToGlobalState'] = $phpunitConfiguration['beStrictAboutChangesToGlobalState'];
            }

            if (isset($phpunitConfiguration['bootstrap']) && !isset($arguments['bootstrap'])) {
                $arguments['bootstrap'] = $phpunitConfiguration['bootstrap'];
            }

            if (isset($phpunitConfiguration['cacheResult']) && !isset($arguments['cacheResult'])) {
                $arguments['cacheResult'] = $phpunitConfiguration['cacheResult'];
            }

            if (isset($phpunitConfiguration['cacheResultFile']) && !isset($arguments['cacheResultFile'])) {
                $arguments['cacheResultFile'] = $phpunitConfiguration['cacheResultFile'];
            }

            if (isset($phpunitConfiguration['cacheTokens']) && !isset($arguments['cacheTokens'])) {
                $arguments['cacheTokens'] = $phpunitConfiguration['cacheTokens'];
            }

            if (isset($phpunitConfiguration['cacheTokens']) && !isset($arguments['cacheTokens'])) {
                $arguments['cacheTokens'] = $phpunitConfiguration['cacheTokens'];
            }

            if (isset($phpunitConfiguration['colors']) && !isset($arguments['colors'])) {
                $arguments['colors'] = $phpunitConfiguration['colors'];
            }

            if (isset($phpunitConfiguration['convertDeprecationsToExceptions']) && !isset($arguments['convertDeprecationsToExceptions'])) {
                $arguments['convertDeprecationsToExceptions'] = $phpunitConfiguration['convertDeprecationsToExceptions'];
            }

            if (isset($phpunitConfiguration['convertErrorsToExceptions']) && !isset($arguments['convertErrorsToExceptions'])) {
                $arguments['convertErrorsToExceptions'] = $phpunitConfiguration['convertErrorsToExceptions'];
            }

            if (isset($phpunitConfiguration['convertNoticesToExceptions']) && !isset($arguments['convertNoticesToExceptions'])) {
                $arguments['convertNoticesToExceptions'] = $phpunitConfiguration['convertNoticesToExceptions'];
            }

            if (isset($phpunitConfiguration['convertWarningsToExceptions']) && !isset($arguments['convertWarningsToExceptions'])) {
                $arguments['convertWarningsToExceptions'] = $phpunitConfiguration['convertWarningsToExceptions'];
            }

            if (isset($phpunitConfiguration['processIsolation']) && !isset($arguments['processIsolation'])) {
                $arguments['processIsolation'] = $phpunitConfiguration['processIsolation'];
            }

            if (isset($phpunitConfiguration['stopOnDefect']) && !isset($arguments['stopOnDefect'])) {
                $arguments['stopOnDefect'] = $phpunitConfiguration['stopOnDefect'];
            }

            if (isset($phpunitConfiguration['stopOnError']) && !isset($arguments['stopOnError'])) {
                $arguments['stopOnError'] = $phpunitConfiguration['stopOnError'];
            }

            if (isset($phpunitConfiguration['stopOnFailure']) && !isset($arguments['stopOnFailure'])) {
                $arguments['stopOnFailure'] = $phpunitConfiguration['stopOnFailure'];
            }

            if (isset($phpunitConfiguration['stopOnWarning']) && !isset($arguments['stopOnWarning'])) {
                $arguments['stopOnWarning'] = $phpunitConfiguration['stopOnWarning'];
            }

            if (isset($phpunitConfiguration['stopOnIncomplete']) && !isset($arguments['stopOnIncomplete'])) {
                $arguments['stopOnIncomplete'] = $phpunitConfiguration['stopOnIncomplete'];
            }

            if (isset($phpunitConfiguration['stopOnRisky']) && !isset($arguments['stopOnRisky'])) {
                $arguments['stopOnRisky'] = $phpunitConfiguration['stopOnRisky'];
            }

            if (isset($phpunitConfiguration['stopOnSkipped']) && !isset($arguments['stopOnSkipped'])) {
                $arguments['stopOnSkipped'] = $phpunitConfiguration['stopOnSkipped'];
            }

            if (isset($phpunitConfiguration['failOnWarning']) && !isset($arguments['failOnWarning'])) {
                $arguments['failOnWarning'] = $phpunitConfiguration['failOnWarning'];
            }

            if (isset($phpunitConfiguration['failOnRisky']) && !isset($arguments['failOnRisky'])) {
                $arguments['failOnRisky'] = $phpunitConfiguration['failOnRisky'];
            }

            if (isset($phpunitConfiguration['timeoutForSmallTests']) && !isset($arguments['timeoutForSmallTests'])) {
                $arguments['timeoutForSmallTests'] = $phpunitConfiguration['timeoutForSmallTests'];
            }

            if (isset($phpunitConfiguration['timeoutForMediumTests']) && !isset($arguments['timeoutForMediumTests'])) {
                $arguments['timeoutForMediumTests'] = $phpunitConfiguration['timeoutForMediumTests'];
            }

            if (isset($phpunitConfiguration['timeoutForLargeTests']) && !isset($arguments['timeoutForLargeTests'])) {
                $arguments['timeoutForLargeTests'] = $phpunitConfiguration['timeoutForLargeTests'];
            }

            if (isset($phpunitConfiguration['reportUselessTests']) && !isset($arguments['reportUselessTests'])) {
                $arguments['reportUselessTests'] = $phpunitConfiguration['reportUselessTests'];
            }

            if (isset($phpunitConfiguration['strictCoverage']) && !isset($arguments['strictCoverage'])) {
                $arguments['strictCoverage'] = $phpunitConfiguration['strictCoverage'];
            }

            if (isset($phpunitConfiguration['ignoreDeprecatedCodeUnitsFromCodeCoverage']) && !isset($arguments['ignoreDeprecatedCodeUnitsFromCodeCoverage'])) {
                $arguments['ignoreDeprecatedCodeUnitsFromCodeCoverage'] = $phpunitConfiguration['ignoreDeprecatedCodeUnitsFromCodeCoverage'];
            }

            if (isset($phpunitConfiguration['disallowTestOutput']) && !isset($arguments['disallowTestOutput'])) {
                $arguments['disallowTestOutput'] = $phpunitConfiguration['disallowTestOutput'];
            }

            if (isset($phpunitConfiguration['defaultTimeLimit']) && !isset($arguments['defaultTimeLimit'])) {
                $arguments['defaultTimeLimit'] = $phpunitConfiguration['defaultTimeLimit'];
            }

            if (isset($phpunitConfiguration['enforceTimeLimit']) && !isset($arguments['enforceTimeLimit'])) {
                $arguments['enforceTimeLimit'] = $phpunitConfiguration['enforceTimeLimit'];
            }

            if (isset($phpunitConfiguration['disallowTodoAnnotatedTests']) && !isset($arguments['disallowTodoAnnotatedTests'])) {
                $arguments['disallowTodoAnnotatedTests'] = $phpunitConfiguration['disallowTodoAnnotatedTests'];
            }

            if (isset($phpunitConfiguration['beStrictAboutResourceUsageDuringSmallTests']) && !isset($arguments['beStrictAboutResourceUsageDuringSmallTests'])) {
                $arguments['beStrictAboutResourceUsageDuringSmallTests'] = $phpunitConfiguration['beStrictAboutResourceUsageDuringSmallTests'];
            }

            if (isset($phpunitConfiguration['verbose']) && !isset($arguments['verbose'])) {
                $arguments['verbose'] = $phpunitConfiguration['verbose'];
            }

            if (isset($phpunitConfiguration['reverseDefectList']) && !isset($arguments['reverseList'])) {
                $arguments['reverseList'] = $phpunitConfiguration['reverseDefectList'];
            }

            if (isset($phpunitConfiguration['forceCoversAnnotation']) && !isset($arguments['forceCoversAnnotation'])) {
                $arguments['forceCoversAnnotation'] = $phpunitConfiguration['forceCoversAnnotation'];
            }

            if (isset($phpunitConfiguration['disableCodeCoverageIgnore']) && !isset($arguments['disableCodeCoverageIgnore'])) {
                $arguments['disableCodeCoverageIgnore'] = $phpunitConfiguration['disableCodeCoverageIgnore'];
            }

            if (isset($phpunitConfiguration['registerMockObjectsFromTestArgumentsRecursively']) && !isset($arguments['registerMockObjectsFromTestArgumentsRecursively'])) {
                $arguments['registerMockObjectsFromTestArgumentsRecursively'] = $phpunitConfiguration['registerMockObjectsFromTestArgumentsRecursively'];
            }

            if (isset($phpunitConfiguration['executionOrder']) && !isset($arguments['executionOrder'])) {
                $arguments['executionOrder'] = $phpunitConfiguration['executionOrder'];
            }

            if (isset($phpunitConfiguration['executionOrderDefects']) && !isset($arguments['executionOrderDefects'])) {
                $arguments['executionOrderDefects'] = $phpunitConfiguration['executionOrderDefects'];
            }

            if (isset($phpunitConfiguration['resolveDependencies']) && !isset($arguments['resolveDependencies'])) {
                $arguments['resolveDependencies'] = $phpunitConfiguration['resolveDependencies'];
            }

            if (isset($phpunitConfiguration['noInteraction']) && !isset($arguments['noInteraction'])) {
                $arguments['noInteraction'] = $phpunitConfiguration['noInteraction'];
            }

            $groupCliArgs = [];

            if (!empty($arguments['groups'])) {
                $groupCliArgs = $arguments['groups'];
            }

            $groupConfiguration = $arguments['configuration']->getGroupConfiguration();

            if (!empty($groupConfiguration['include']) && !isset($arguments['groups'])) {
                $arguments['groups'] = $groupConfiguration['include'];
            }

            if (!empty($groupConfiguration['exclude']) && !isset($arguments['excludeGroups'])) {
                $arguments['excludeGroups'] = \array_diff($groupConfiguration['exclude'], $groupCliArgs);
            }

            foreach ($arguments['configuration']->getExtensionConfiguration() as $extension) {
                if ($extension['file'] !== '' && !\class_exists($extension['class'], false)) {
                    require_once $extension['file'];
                }

                if (!\class_exists($extension['class'])) {
                    throw new Exception(
                        \sprintf(
                            'Class "%s" does not exist',
                            $extension['class']
                        )
                    );
                }

                $extensionClass = new ReflectionClass($extension['class']);

                if (!$extensionClass->implementsInterface(Hook::class)) {
                    throw new Exception(
                        \sprintf(
                            'Class "%s" does not implement a PHPUnit\Runner\Hook interface',
                            $extension['class']
                        )
                    );
                }

                if (\count($extension['arguments']) === 0) {
                    $extensionObject = $extensionClass->newInstance();
                } else {
                    $extensionObject = $extensionClass->newInstanceArgs(
                        $extension['arguments']
                    );
                }

                \assert($extensionObject instanceof TestHook);

                $this->addExtension($extensionObject);
            }

            foreach ($arguments['configuration']->getListenerConfiguration() as $listener) {
                if ($listener['file'] !== '' && !\class_exists($listener['class'], false)) {
                    require_once $listener['file'];
                }

                if (!\class_exists($listener['class'])) {
                    throw new Exception(
                        \sprintf(
                            'Class "%s" does not exist',
                            $listener['class']
                        )
                    );
                }

                $listenerClass = new ReflectionClass($listener['class']);

                if (!$listenerClass->implementsInterface(TestListener::class)) {
                    throw new Exception(
                        \sprintf(
                            'Class "%s" does not implement the PHPUnit\Framework\TestListener interface',
                            $listener['class']
                        )
                    );
                }

                if (\count($listener['arguments']) === 0) {
                    $listener = new $listener['class'];
                } else {
                    $listener = $listenerClass->newInstanceArgs(
                        $listener['arguments']
                    );
                }

                $arguments['listeners'][] = $listener;
            }

            $loggingConfiguration = $arguments['configuration']->getLoggingConfiguration();

            if (isset($loggingConfiguration['coverage-clover']) && !isset($arguments['coverageClover'])) {
                $arguments['coverageClover'] = $loggingConfiguration['coverage-clover'];
            }

            if (isset($loggingConfiguration['coverage-crap4j']) && !isset($arguments['coverageCrap4J'])) {
                $arguments['coverageCrap4J'] = $loggingConfiguration['coverage-crap4j'];

                if (isset($loggingConfiguration['crap4jThreshold']) && !isset($arguments['crap4jThreshold'])) {
                    $arguments['crap4jThreshold'] = $loggingConfiguration['crap4jThreshold'];
                }
            }

            if (isset($loggingConfiguration['coverage-html']) && !isset($arguments['coverageHtml'])) {
                if (isset($loggingConfiguration['lowUpperBound']) && !isset($arguments['reportLowUpperBound'])) {
                    $arguments['reportLowUpperBound'] = $loggingConfiguration['lowUpperBound'];
                }

                if (isset($loggingConfiguration['highLowerBound']) && !isset($arguments['reportHighLowerBound'])) {
                    $arguments['reportHighLowerBound'] = $loggingConfiguration['highLowerBound'];
                }

                $arguments['coverageHtml'] = $loggingConfiguration['coverage-html'];
            }

            if (isset($loggingConfiguration['coverage-php']) && !isset($arguments['coveragePHP'])) {
                $arguments['coveragePHP'] = $loggingConfiguration['coverage-php'];
            }

            if (isset($loggingConfiguration['coverage-text']) && !isset($arguments['coverageText'])) {
                $arguments['coverageText']                   = $loggingConfiguration['coverage-text'];
                $arguments['coverageTextShowUncoveredFiles'] = $loggingConfiguration['coverageTextShowUncoveredFiles'] ?? false;
                $arguments['coverageTextShowOnlySummary']    = $loggingConfiguration['coverageTextShowOnlySummary'] ?? false;
            }

            if (isset($loggingConfiguration['coverage-xml']) && !isset($arguments['coverageXml'])) {
                $arguments['coverageXml'] = $loggingConfiguration['coverage-xml'];
            }

            if (isset($loggingConfiguration['plain'])) {
                $arguments['listeners'][] = new ResultPrinter(
                    $loggingConfiguration['plain'],
                    true
                );
            }

            if (isset($loggingConfiguration['teamcity']) && !isset($arguments['teamcityLogfile'])) {
                $arguments['teamcityLogfile'] = $loggingConfiguration['teamcity'];
            }

            if (isset($loggingConfiguration['junit']) && !isset($arguments['junitLogfile'])) {
                $arguments['junitLogfile'] = $loggingConfiguration['junit'];
            }

            if (isset($loggingConfiguration['testdox-html']) && !isset($arguments['testdoxHTMLFile'])) {
                $arguments['testdoxHTMLFile'] = $loggingConfiguration['testdox-html'];
            }

            if (isset($loggingConfiguration['testdox-text']) && !isset($arguments['testdoxTextFile'])) {
                $arguments['testdoxTextFile'] = $loggingConfiguration['testdox-text'];
            }

            if (isset($loggingConfiguration['testdox-xml']) && !isset($arguments['testdoxXMLFile'])) {
                $arguments['testdoxXMLFile'] = $loggingConfiguration['testdox-xml'];
            }

            $testdoxGroupConfiguration = $arguments['configuration']->getTestdoxGroupConfiguration();

            if (isset($testdoxGroupConfiguration['include']) &&
                !isset($arguments['testdoxGroups'])) {
                $arguments['testdoxGroups'] = $testdoxGroupConfiguration['include'];
            }

            if (isset($testdoxGroupConfiguration['exclude']) &&
                !isset($arguments['testdoxExcludeGroups'])) {
                $arguments['testdoxExcludeGroups'] = $testdoxGroupConfiguration['exclude'];
            }
        }

        $arguments['addUncoveredFilesFromWhitelist']                      = $arguments['addUncoveredFilesFromWhitelist'] ?? true;
        $arguments['backupGlobals']                                       = $arguments['backupGlobals'] ?? null;
        $arguments['backupStaticAttributes']                              = $arguments['backupStaticAttributes'] ?? null;
        $arguments['beStrictAboutChangesToGlobalState']                   = $arguments['beStrictAboutChangesToGlobalState'] ?? null;
        $arguments['beStrictAboutResourceUsageDuringSmallTests']          = $arguments['beStrictAboutResourceUsageDuringSmallTests'] ?? false;
        $arguments['cacheResult']                                         = $arguments['cacheResult'] ?? true;
        $arguments['cacheTokens']                                         = $arguments['cacheTokens'] ?? false;
        $arguments['colors']                                              = $arguments['colors'] ?? ResultPrinter::COLOR_DEFAULT;
        $arguments['columns']                                             = $arguments['columns'] ?? 80;
        $arguments['convertDeprecationsToExceptions']                     = $arguments['convertDeprecationsToExceptions'] ?? true;
        $arguments['convertErrorsToExceptions']                           = $arguments['convertErrorsToExceptions'] ?? true;
        $arguments['convertNoticesToExceptions']                          = $arguments['convertNoticesToExceptions'] ?? true;
        $arguments['convertWarningsToExceptions']                         = $arguments['convertWarningsToExceptions'] ?? true;
        $arguments['crap4jThreshold']                                     = $arguments['crap4jThreshold'] ?? 30;
        $arguments['disallowTestOutput']                                  = $arguments['disallowTestOutput'] ?? false;
        $arguments['disallowTodoAnnotatedTests']                          = $arguments['disallowTodoAnnotatedTests'] ?? false;
        $arguments['defaultTimeLimit']                                    = $arguments['defaultTimeLimit'] ?? 0;
        $arguments['enforceTimeLimit']                                    = $arguments['enforceTimeLimit'] ?? false;
        $arguments['excludeGroups']                                       = $arguments['excludeGroups'] ?? [];
        $arguments['executionOrder']                                      = $arguments['executionOrder'] ?? TestSuiteSorter::ORDER_DEFAULT;
        $arguments['executionOrderDefects']                               = $arguments['executionOrderDefects'] ?? TestSuiteSorter::ORDER_DEFAULT;
        $arguments['failOnRisky']                                         = $arguments['failOnRisky'] ?? false;
        $arguments['failOnWarning']                                       = $arguments['failOnWarning'] ?? false;
        $arguments['groups']                                              = $arguments['groups'] ?? [];
        $arguments['noInteraction']                                       = $arguments['noInteraction'] ?? false;
        $arguments['processIsolation']                                    = $arguments['processIsolation'] ?? false;
        $arguments['processUncoveredFilesFromWhitelist']                  = $arguments['processUncoveredFilesFromWhitelist'] ?? false;
        $arguments['randomOrderSeed']                                     = $arguments['randomOrderSeed'] ?? \time();
        $arguments['registerMockObjectsFromTestArgumentsRecursively']     = $arguments['registerMockObjectsFromTestArgumentsRecursively'] ?? false;
        $arguments['repeat']                                              = $arguments['repeat'] ?? false;
        $arguments['reportHighLowerBound']                                = $arguments['reportHighLowerBound'] ?? 90;
        $arguments['reportLowUpperBound']                                 = $arguments['reportLowUpperBound'] ?? 50;
        $arguments['reportUselessTests']                                  = $arguments['reportUselessTests'] ?? true;
        $arguments['reverseList']                                         = $arguments['reverseList'] ?? false;
        $arguments['resolveDependencies']                                 = $arguments['resolveDependencies'] ?? true;
        $arguments['stopOnError']                                         = $arguments['stopOnError'] ?? false;
        $arguments['stopOnFailure']                                       = $arguments['stopOnFailure'] ?? false;
        $arguments['stopOnIncomplete']                                    = $arguments['stopOnIncomplete'] ?? false;
        $arguments['stopOnRisky']                                         = $arguments['stopOnRisky'] ?? false;
        $arguments['stopOnSkipped']                                       = $arguments['stopOnSkipped'] ?? false;
        $arguments['stopOnWarning']                                       = $arguments['stopOnWarning'] ?? false;
        $arguments['stopOnDefect']                                        = $arguments['stopOnDefect'] ?? false;
        $arguments['strictCoverage']                                      = $arguments['strictCoverage'] ?? false;
        $arguments['testdoxExcludeGroups']                                = $arguments['testdoxExcludeGroups'] ?? [];
        $arguments['testdoxGroups']                                       = $arguments['testdoxGroups'] ?? [];
        $arguments['timeoutForLargeTests']                                = $arguments['timeoutForLargeTests'] ?? 60;
        $arguments['timeoutForMediumTests']                               = $arguments['timeoutForMediumTests'] ?? 10;
        $arguments['timeoutForSmallTests']                                = $arguments['timeoutForSmallTests'] ?? 1;
        $arguments['verbose']                                             = $arguments['verbose'] ?? false;
    }

    /**
     * @throws \ReflectionException
     * @throws \InvalidArgumentException
     */
    private function processSuiteFilters(TestSuite $suite, array $arguments): void
    {
        if (!$arguments['filter'] &&
            empty($arguments['groups']) &&
            empty($arguments['excludeGroups'])) {
            return;
        }

        $filterFactory = new Factory;

        if (!empty($arguments['excludeGroups'])) {
            $filterFactory->addFilter(
                new ReflectionClass(ExcludeGroupFilterIterator::class),
                $arguments['excludeGroups']
            );
        }

        if (!empty($arguments['groups'])) {
            $filterFactory->addFilter(
                new ReflectionClass(IncludeGroupFilterIterator::class),
                $arguments['groups']
            );
        }

        if ($arguments['filter']) {
            $filterFactory->addFilter(
                new ReflectionClass(NameFilterIterator::class),
                $arguments['filter']
            );
        }

        $suite->injectFilter($filterFactory);
    }

    private function writeMessage(string $type, string $message): void
    {
        if (!$this->messagePrinted) {
            $this->write("\n");
        }

        $this->write(
            \sprintf(
                "%-15s%s\n",
                $type . ':',
                $message
            )
        );

        $this->messagePrinted = true;
    }

    private function createPrinter(string $class, array $arguments): Printer
    {
        return new $class(
            (isset($arguments['stderr']) && $arguments['stderr'] === true) ? 'php://stderr' : null,
            $arguments['verbose'],
            $arguments['colors'],
            $arguments['debug'],
            $arguments['columns'],
            $arguments['reverseList']
        );
    }
}<|MERGE_RESOLUTION|>--- conflicted
+++ resolved
@@ -306,16 +306,8 @@
         if (isset($originalExecutionOrder) && $this->printer instanceof CliTestDoxPrinter) {
             \assert($this->printer instanceof CliTestDoxPrinter);
 
-<<<<<<< HEAD
-                if (isset($originalExecutionOrder) && ($this->printer instanceof CliTestDoxPrinter)) {
-                    /* @var CliTestDoxPrinter */
-                    $this->printer->setOriginalExecutionOrder($originalExecutionOrder);
-                    $this->printer->setShowProgressAnimation(!$arguments['noInteraction']);
-                }
-            }
-=======
             $this->printer->setOriginalExecutionOrder($originalExecutionOrder);
->>>>>>> 92be46da
+            $this->printer->setShowProgressAnimation(!$arguments['noInteraction']);
         }
 
         $this->printer->write(
