<?php
/*
 * This file is part of PHPUnit.
 *
 * (c) Sebastian Bergmann <sebastian@phpunit.de>
 *
 * For the full copyright and license information, please view the LICENSE
 * file that was distributed with this source code.
 */

<<<<<<< HEAD
namespace PHPUnit\Runner;

use SebastianBergmann;
=======
use SebastianBergmann\Version;
>>>>>>> 58613c7c

/**
 * This class defines the current version of PHPUnit.
 *
 * @since Class available since Release 2.0.0
 */
class Version
{
    private static $pharVersion;
    private static $version;

    /**
     * Returns the current version of PHPUnit.
     *
     * @return string
     */
    public static function id()
    {
        if (self::$pharVersion !== null) {
            return self::$pharVersion;
        }

        if (self::$version === null) {
<<<<<<< HEAD
            $version       = new SebastianBergmann\Version('6.0', dirname(dirname(__DIR__)));
=======
            $version       = new Version('5.7.5', dirname(dirname(__DIR__)));
>>>>>>> 58613c7c
            self::$version = $version->getVersion();
        }

        return self::$version;
    }

    /**
     * @return string
     *
     * @since Method available since Release 4.8.13
     */
    public static function series()
    {
        if (strpos(self::id(), '-')) {
            $version = explode('-', self::id())[0];
        } else {
            $version = self::id();
        }

        return implode('.', array_slice(explode('.', $version), 0, 2));
    }

    /**
     * @return string
     */
    public static function getVersionString()
    {
        return 'PHPUnit ' . self::id() . ' by Sebastian Bergmann and contributors.';
    }

    /**
     * @return string
     *
     * @since Method available since Release 4.0.0
     */
    public static function getReleaseChannel()
    {
        if (strpos(self::$pharVersion, '-') !== false) {
            return '-nightly';
        }

        return '';
    }
}<|MERGE_RESOLUTION|>--- conflicted
+++ resolved
@@ -8,13 +8,9 @@
  * file that was distributed with this source code.
  */
 
-<<<<<<< HEAD
 namespace PHPUnit\Runner;
 
-use SebastianBergmann;
-=======
-use SebastianBergmann\Version;
->>>>>>> 58613c7c
+use SebastianBergmann\Version as VersionId;
 
 /**
  * This class defines the current version of PHPUnit.
@@ -38,11 +34,7 @@
         }
 
         if (self::$version === null) {
-<<<<<<< HEAD
-            $version       = new SebastianBergmann\Version('6.0', dirname(dirname(__DIR__)));
-=======
-            $version       = new Version('5.7.5', dirname(dirname(__DIR__)));
->>>>>>> 58613c7c
+            $version       = new VersionId('6.0', dirname(dirname(__DIR__)));
             self::$version = $version->getVersion();
         }
 
