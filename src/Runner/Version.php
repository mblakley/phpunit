--- conflicted
+++ resolved
@@ -32,11 +32,7 @@
         }
 
         if (self::$version === null) {
-<<<<<<< HEAD
-            $version       = new SebastianBergmann\Version('5.4.8', dirname(dirname(__DIR__)));
-=======
-            $version       = new Version('5.3.5', dirname(dirname(__DIR__)));
->>>>>>> f2e4a5b4
+            $version       = new Version('5.4.8', dirname(dirname(__DIR__)));
             self::$version = $version->getVersion();
         }
 
