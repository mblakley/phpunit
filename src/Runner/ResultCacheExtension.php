--- conflicted
+++ resolved
@@ -9,14 +9,10 @@
  */
 namespace PHPUnit\Runner;
 
-<<<<<<< HEAD
 /**
  * @internal This class is not covered by the backward compatibility promise for PHPUnit
  */
-final class ResultCacheExtension implements AfterSuccessfulTestHook, AfterSkippedTestHook, AfterRiskyTestHook, AfterIncompleteTestHook, AfterTestErrorHook, AfterTestWarningHook, AfterTestFailureHook, AfterLastTestHook
-=======
 final class ResultCacheExtension implements AfterIncompleteTestHook, AfterLastTestHook, AfterRiskyTestHook, AfterSkippedTestHook, AfterSuccessfulTestHook, AfterTestErrorHook, AfterTestFailureHook, AfterTestWarningHook
->>>>>>> e19a9c83
 {
     /**
      * @var TestResultCache
