<?php declare(strict_types=1);
/*
 * This file is part of PHPUnit.
 *
 * (c) Sebastian Bergmann <sebastian@phpunit.de>
 *
 * For the full copyright and license information, please view the LICENSE
 * file that was distributed with this source code.
 */
namespace PHPUnit\Runner;

/**
 * @internal This class is not covered by the backward compatibility promise for PHPUnit
 */
interface TestResultCache
{
<<<<<<< HEAD
    /**
     * @var string
     */
    public const DEFAULT_RESULT_CACHE_FILENAME = '.phpunit.result.cache';

    /**
     * Provide extra protection against incomplete or corrupt caches
     *
     * @var array<string, string>
     */
    private const ALLOWED_CACHE_TEST_STATUSES = [
        BaseTestRunner::STATUS_SKIPPED,
        BaseTestRunner::STATUS_INCOMPLETE,
        BaseTestRunner::STATUS_FAILURE,
        BaseTestRunner::STATUS_ERROR,
        BaseTestRunner::STATUS_RISKY,
        BaseTestRunner::STATUS_WARNING,
    ];

    /**
     * Path and filename for result cache file
     *
     * @var string
     */
    private $cacheFilename;

    /**
     * The list of defective tests
     *
     * <code>
     * // Mark a test skipped
     * $this->defects[$testName] = BaseTestRunner::TEST_SKIPPED;
     * </code>
     *
     * @var array array<string, int>
     */
    private $defects = [];

    /**
     * The list of execution duration of suites and tests (in seconds)
     *
     * <code>
     * // Record running time for test
     * $this->times[$testName] = 1.234;
     * </code>
     *
     * @var array<string, float>
     */
    private $times = [];

    public function __construct($filename = null)
    {
        $this->cacheFilename = $filename ?? $_ENV['PHPUNIT_RESULT_CACHE'] ?? self::DEFAULT_RESULT_CACHE_FILENAME;
    }

    /**
     * @throws Exception
     */
    public function persist(): void
    {
        $this->saveToFile();
    }

    /**
     * @throws Exception
     */
    public function saveToFile(): void
    {
        if (\defined('PHPUNIT_TESTSUITE_RESULTCACHE')) {
            return;
        }

        if (!Filesystem::createDirectory(\dirname($this->cacheFilename))) {
            throw new Exception(
                \sprintf(
                    'Cannot create directory "%s" for result cache file',
                    $this->cacheFilename
                )
            );
        }

        \file_put_contents(
            $this->cacheFilename,
            \serialize($this)
        );
    }

    public function setState(string $testName, int $state): void
    {
        if ($state !== BaseTestRunner::STATUS_PASSED) {
            $this->defects[$testName] = $state;
        }
    }

    public function getState($testName): int
    {
        return $this->defects[$testName] ?? BaseTestRunner::STATUS_UNKNOWN;
    }

    public function setTime(string $testName, float $time): void
    {
        $this->times[$testName] = $time;
    }

    public function getTime($testName): float
    {
        return $this->times[$testName] ?? 0;
    }

    public function load(): void
    {
        $this->clear();

        if (!\is_file($this->cacheFilename)) {
            return;
        }

        $cacheData = @\file_get_contents($this->cacheFilename);

        // @codeCoverageIgnoreStart
        if ($cacheData === false) {
            return;
        }
        // @codeCoverageIgnoreEnd

        $cache = @\unserialize($cacheData, ['allowed_classes' => [self::class]]);

        if ($cache === false) {
            return;
        }

        if ($cache instanceof self) {
            /* @var \PHPUnit\Runner\TestResultCache */
            $cache->copyStateToCache($this);
        }
    }

    public function copyStateToCache(self $targetCache): void
    {
        foreach ($this->defects as $name => $state) {
            $targetCache->setState($name, $state);
        }

        foreach ($this->times as $name => $time) {
            $targetCache->setTime($name, $time);
        }
    }
=======
    public function setState(string $testName, int $state): void;
>>>>>>> fb38c9bb

    public function getState($testName): int;

    public function setTime(string $testName, float $time): void;

    public function getTime($testName): float;

    public function load(): void;

    public function persist(): void;
}<|MERGE_RESOLUTION|>--- conflicted
+++ resolved
@@ -14,157 +14,7 @@
  */
 interface TestResultCache
 {
-<<<<<<< HEAD
-    /**
-     * @var string
-     */
-    public const DEFAULT_RESULT_CACHE_FILENAME = '.phpunit.result.cache';
-
-    /**
-     * Provide extra protection against incomplete or corrupt caches
-     *
-     * @var array<string, string>
-     */
-    private const ALLOWED_CACHE_TEST_STATUSES = [
-        BaseTestRunner::STATUS_SKIPPED,
-        BaseTestRunner::STATUS_INCOMPLETE,
-        BaseTestRunner::STATUS_FAILURE,
-        BaseTestRunner::STATUS_ERROR,
-        BaseTestRunner::STATUS_RISKY,
-        BaseTestRunner::STATUS_WARNING,
-    ];
-
-    /**
-     * Path and filename for result cache file
-     *
-     * @var string
-     */
-    private $cacheFilename;
-
-    /**
-     * The list of defective tests
-     *
-     * <code>
-     * // Mark a test skipped
-     * $this->defects[$testName] = BaseTestRunner::TEST_SKIPPED;
-     * </code>
-     *
-     * @var array array<string, int>
-     */
-    private $defects = [];
-
-    /**
-     * The list of execution duration of suites and tests (in seconds)
-     *
-     * <code>
-     * // Record running time for test
-     * $this->times[$testName] = 1.234;
-     * </code>
-     *
-     * @var array<string, float>
-     */
-    private $times = [];
-
-    public function __construct($filename = null)
-    {
-        $this->cacheFilename = $filename ?? $_ENV['PHPUNIT_RESULT_CACHE'] ?? self::DEFAULT_RESULT_CACHE_FILENAME;
-    }
-
-    /**
-     * @throws Exception
-     */
-    public function persist(): void
-    {
-        $this->saveToFile();
-    }
-
-    /**
-     * @throws Exception
-     */
-    public function saveToFile(): void
-    {
-        if (\defined('PHPUNIT_TESTSUITE_RESULTCACHE')) {
-            return;
-        }
-
-        if (!Filesystem::createDirectory(\dirname($this->cacheFilename))) {
-            throw new Exception(
-                \sprintf(
-                    'Cannot create directory "%s" for result cache file',
-                    $this->cacheFilename
-                )
-            );
-        }
-
-        \file_put_contents(
-            $this->cacheFilename,
-            \serialize($this)
-        );
-    }
-
-    public function setState(string $testName, int $state): void
-    {
-        if ($state !== BaseTestRunner::STATUS_PASSED) {
-            $this->defects[$testName] = $state;
-        }
-    }
-
-    public function getState($testName): int
-    {
-        return $this->defects[$testName] ?? BaseTestRunner::STATUS_UNKNOWN;
-    }
-
-    public function setTime(string $testName, float $time): void
-    {
-        $this->times[$testName] = $time;
-    }
-
-    public function getTime($testName): float
-    {
-        return $this->times[$testName] ?? 0;
-    }
-
-    public function load(): void
-    {
-        $this->clear();
-
-        if (!\is_file($this->cacheFilename)) {
-            return;
-        }
-
-        $cacheData = @\file_get_contents($this->cacheFilename);
-
-        // @codeCoverageIgnoreStart
-        if ($cacheData === false) {
-            return;
-        }
-        // @codeCoverageIgnoreEnd
-
-        $cache = @\unserialize($cacheData, ['allowed_classes' => [self::class]]);
-
-        if ($cache === false) {
-            return;
-        }
-
-        if ($cache instanceof self) {
-            /* @var \PHPUnit\Runner\TestResultCache */
-            $cache->copyStateToCache($this);
-        }
-    }
-
-    public function copyStateToCache(self $targetCache): void
-    {
-        foreach ($this->defects as $name => $state) {
-            $targetCache->setState($name, $state);
-        }
-
-        foreach ($this->times as $name => $time) {
-            $targetCache->setTime($name, $time);
-        }
-    }
-=======
     public function setState(string $testName, int $state): void;
->>>>>>> fb38c9bb
 
     public function getState($testName): int;
 
